--- conflicted
+++ resolved
@@ -61,15 +61,9 @@
     "jsonschema~=3.0",
     "packaging~=19.0",
     "gevent~=1.4",
-<<<<<<< HEAD
-    "pytz~=2018.9",
-    "python-dateutil~=2.7",
-    "rasa-sdk~=1.0.0rc3",
-=======
     "pytz~=2019.1",
     "python-dateutil~=2.8",
-    "rasa_core_sdk~=1.0.0rc2",
->>>>>>> 062edefa
+    "rasa-sdk~=1.0.0rc3",
     "colorclass~=2.2",
     "terminaltables~=3.1",
     "sanic~=19.3.1",
