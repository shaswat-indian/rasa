from __future__ import absolute_import
from __future__ import division
from __future__ import print_function
from __future__ import unicode_literals

import argparse
import io
import json
import logging
import warnings
from builtins import str
from collections import namedtuple
from typing import List, Optional, Any, Text, Dict

from sklearn.exceptions import UndefinedMetricWarning
from tqdm import tqdm
import os
import json
import numpy as np
import pickle
from collections import defaultdict

from rasa_core import training
from rasa_core import utils
from rasa_core.agent import Agent
from rasa_core.events import ActionExecuted, UserUttered
from rasa_core.interpreter import NaturalLanguageInterpreter
from rasa_core.policies import SimplePolicyEnsemble
from rasa_core.trackers import DialogueStateTracker
from rasa_core.training.generator import TrainingDataGenerator
from rasa_core.utils import AvailableEndpoints, pad_list_to_size
<<<<<<< HEAD
from rasa_nlu.evaluate import (
    plot_confusion_matrix,
    get_evaluation_metrics)

from rasa_nlu import utils as nlu_utils
from rasa_nlu.training_data.formats import MarkdownWriter, MarkdownReader
=======
from rasa_nlu.evaluate import plot_confusion_matrix, get_evaluation_metrics

>>>>>>> 72529bc1


logger = logging.getLogger(__name__)

StoryEvalution = namedtuple("StoryEvaluation",
                            "evaluation_store "
                            "failed_stories "
                            "action_list "
                            "in_training_data_fraction")


def create_argument_parser():
    """Create argument parser for the evaluate script."""

    parser = argparse.ArgumentParser(
            description='evaluates a dialogue model')
    parser.add_argument(
            '-s', '--stories',
            type=str,
            required=True,
            help="file or folder containing stories to evaluate on")
    parser.add_argument(
            '-m', '--max_stories',
            type=int,
            help="maximum number of stories to test on")
    parser.add_argument(
            '-d', '--core',
            type=str,
            help="core model to run with the server")
    parser.add_argument(
            '-u', '--nlu',
            type=str,
            help="nlu model to run with the server. None for regex interpreter")
    parser.add_argument(
            '-o', '--output',
            type=str,
            default="results",
            help="output path for the any files created from the evaluation")
    parser.add_argument(
            '--e2e', '--end-to-end',
            action='store_true',
            help="Run an end-to-end evaluation for combined action and "
                 "intent prediction. Requires a story file in end-to-end "
                 "format.")
    parser.add_argument(
            '--endpoints',
            default=None,
            help="Configuration file for the connectors as a yml file")
    parser.add_argument(
            '--fail_on_prediction_errors',
            action='store_true',
            help="If a prediction error is encountered, an exception "
                 "is thrown. This can be used to validate stories during "
                 "tests, e.g. on travis.")
    parser.add_argument(
            '--mode',
            type=str,
            default='default',
            help="default|compare (evaluate a model, or evaluate multiple "
                 "models and compare them)")
    parser.add_argument(
            '--models',
            type=str,
            help="folder containing trained models for comparison")

    utils.add_logging_option_arguments(parser)
    return parser


class EvaluationStore(object):
    """Class storing action, intent and entity predictions and targets."""

    def __init__(
            self,
            action_predictions=None,  # type: Optional[List[str]]
            action_targets=None,  # type: Optional[List[str]]
            intent_predictions=None,  # type: Optional[List[str]]
            intent_targets=None,  # type: Optional[List[str]]
            entity_predictions=None,  # type: Optional[List[Dict[Text, Any]]]
            entity_targets=None  # type: Optional[List[Dict[Text, Any]]]
    ):
        # type: (...) -> None
        self.action_predictions = action_predictions or []
        self.action_targets = action_targets or []
        self.intent_predictions = intent_predictions or []
        self.intent_targets = intent_targets or []
        self.entity_predictions = entity_predictions or []
        self.entity_targets = entity_targets or []

    def add_to_store(
            self,
            action_predictions=None,  # type: Optional[List[str]]
            action_targets=None,  # type: Optional[List[str]]
            intent_predictions=None,  # type: Optional[List[str]]
            intent_targets=None,  # type: Optional[List[str]]
            entity_predictions=None,  # type: Optional[List[Dict[Text, Any]]]
            entity_targets=None  # type: Optional[List[Dict[Text, Any]]]
    ):
        # type: (...) -> None
        """Add items or lists of items to the store"""
        for k, v in locals().items():
            if k != 'self' and v:
                attr = getattr(self, k)
                if isinstance(v, list):
                    attr.extend(v)
                else:
                    attr.append(v)

    def merge_store(self, other):
        # type: (EvaluationStore) -> None
        """Add the contents of other to self"""
        self.add_to_store(action_predictions=other.action_predictions,
                          action_targets=other.action_targets,
                          intent_predictions=other.intent_predictions,
                          intent_targets=other.intent_targets,
                          entity_predictions=other.entity_predictions,
                          entity_targets=other.entity_targets)

    def has_prediction_target_mismatch(self):
        return self.intent_predictions != self.intent_targets or \
               self.entity_predictions != self.entity_targets or \
               self.action_predictions != self.action_targets

    def serialise_targets(self,
                          include_actions=True,
                          include_intents=True,
                          include_entities=False):
        targets = []
        if include_actions:
            targets += self.action_targets
        if include_intents:
            targets += self.intent_targets
        if include_entities:
            targets += self.entity_targets

        return [json.dumps(t) if isinstance(t, dict) else t for t in targets]

    def serialise_predictions(self,
                              include_actions=True,
                              include_intents=True,
                              include_entities=False):
        predictions = []

        if include_actions:
            predictions += self.action_predictions
        if include_intents:
            predictions += self.intent_predictions
        if include_entities:
            predictions += self.entity_predictions

        return [json.dumps(t) if isinstance(t, dict) else t
                for t in predictions]


class WronglyPredictedAction(ActionExecuted):
    """The model predicted the wrong action.

    Mostly used to mark wrong predictions and be able to
    dump them as stories."""

    type_name = "wrong_action"

    def __init__(self, correct_action, predicted_action,
                 policy, confidence, timestamp=None):
        self.predicted_action = predicted_action
        super(WronglyPredictedAction, self).__init__(correct_action,
                                                     policy,
                                                     confidence,
                                                     timestamp=timestamp)

    def as_story_string(self):
        return "{}   <!-- predicted: {} -->".format(self.action_name,
                                                    self.predicted_action)


class EndToEndUserUtterance(UserUttered):
    """End-to-end user utterance.

    Mostly used to print the full end-to-end user message in the
    `failed_stories.md` output file."""

    def as_story_string(self):
        return super(EndToEndUserUtterance, self).as_story_string(e2e=True)


class WronglyClassifiedUserUtterance(UserUttered):
    """The NLU model predicted the wrong user utterance.

    Mostly used to mark wrong predictions and be able to
    dump them as stories."""

    type_name = "wrong_utterance"

    def __init__(self,
                 text,
                 correct_intent,
                 correct_entities,
                 parse_data=None,
                 timestamp=None,
                 input_channel=None,
                 predicted_intent=None,
                 predicted_entities=None):
        self.predicted_intent = predicted_intent
        self.predicted_entities = predicted_entities

        intent = {"name": correct_intent}

        super(WronglyClassifiedUserUtterance, self).__init__(text,
                                                             intent,
                                                             correct_entities,
                                                             parse_data,
                                                             timestamp,
                                                             input_channel)

    def as_story_string(self):
        correct_message = _md_format_message(self.text,
                                             self.intent,
                                             self.entities)
        predicted_message = _md_format_message(self.text,
                                               self.predicted_intent,
                                               self.predicted_entities)
        return ("{}: {}   <!-- predicted: {}: {} -->"
                "").format(self.intent.get("name"),
                           correct_message,
                           self.predicted_intent,
                           predicted_message)


def _generate_trackers(resource_name, agent, max_stories=None, use_e2e=False):
    story_graph = training.extract_story_graph(resource_name, agent.domain,
                                               agent.interpreter, use_e2e)
    g = TrainingDataGenerator(story_graph, agent.domain,
                              use_story_concatenation=False,
                              augmentation_factor=0,
                              tracker_limit=max_stories)
    return g.generate()


def _clean_entity_results(entity_results):
    return [{k: r[k] for k in ("start", "end", "entity", "value") if k in r}
            for r in entity_results]


def _collect_user_uttered_predictions(event,
                                      partial_tracker,
                                      fail_on_prediction_errors):
    user_uttered_eval_store = EvaluationStore()

    intent_gold = event.parse_data.get("true_intent")
    predicted_intent = event.parse_data.get("intent").get("name")
    if predicted_intent is None:
        predicted_intent = "None"
    user_uttered_eval_store.add_to_store(intent_predictions=predicted_intent,
                                         intent_targets=intent_gold)

    entity_gold = event.parse_data.get("true_entities")
    predicted_entities = event.parse_data.get("entities")

    if entity_gold or predicted_entities:
        if len(entity_gold) > len(predicted_entities):
            predicted_entities = pad_list_to_size(predicted_entities,
                                                  len(entity_gold),
                                                  "None")
        elif len(predicted_entities) > len(entity_gold):
            entity_gold = pad_list_to_size(entity_gold,
                                           len(predicted_entities),
                                           "None")

        user_uttered_eval_store.add_to_store(
                entity_targets=_clean_entity_results(entity_gold),
                entity_predictions=_clean_entity_results(predicted_entities)
        )

    if user_uttered_eval_store.has_prediction_target_mismatch():
        partial_tracker.update(
                WronglyClassifiedUserUtterance(
                        event.text, intent_gold,
                        user_uttered_eval_store.entity_predictions,
                        event.parse_data,
                        event.timestamp,
                        event.input_channel,
                        predicted_intent,
                        user_uttered_eval_store.entity_targets)
        )
        if fail_on_prediction_errors:
            raise ValueError(
                    "NLU model predicted a wrong intent. Failed Story:"
                    " \n\n{}".format(partial_tracker.export_stories()))
    else:
        end_to_end_user_utterance = EndToEndUserUtterance(
                event.text, event.intent, event.entities)
        partial_tracker.update(end_to_end_user_utterance)

    return user_uttered_eval_store


def _collect_action_executed_predictions(processor, partial_tracker, event,
                                         fail_on_prediction_errors):
    action_executed_eval_store = EvaluationStore()

    action, policy, confidence = processor.predict_next_action(partial_tracker)

    predicted = action.name()
    gold = event.action_name

    action_executed_eval_store.add_to_store(action_predictions=predicted,
                                            action_targets=gold)

    if action_executed_eval_store.has_prediction_target_mismatch():
        partial_tracker.update(WronglyPredictedAction(gold, predicted,
                                                      event.policy,
                                                      event.confidence,
                                                      event.timestamp))
        if fail_on_prediction_errors:
            raise ValueError(
                    "Model predicted a wrong action. Failed Story: "
                    "\n\n{}".format(partial_tracker.export_stories()))
    else:
        partial_tracker.update(event)

    return action_executed_eval_store, policy, confidence


def _predict_tracker_actions(tracker, agent, fail_on_prediction_errors=False,
                             use_e2e=False):
    processor = agent.create_processor()
    tracker_eval_store = EvaluationStore()

    events = list(tracker.events)

    partial_tracker = DialogueStateTracker.from_events(tracker.sender_id,
                                                       events[:1],
                                                       agent.domain.slots)

    tracker_actions = []

    for event in events[1:]:
        if isinstance(event, ActionExecuted):
            action_executed_result, policy, confidence = \
                _collect_action_executed_predictions(
                        processor, partial_tracker, event,
                        fail_on_prediction_errors
                )
            tracker_eval_store.merge_store(action_executed_result)
            tracker_actions.append(
                    {"action": action_executed_result.action_targets[0],
                     "predicted": action_executed_result.action_predictions[0],
                     "policy": policy,
                     "confidence": confidence}
            )
        elif use_e2e and isinstance(event, UserUttered):
            user_uttered_result = \
                _collect_user_uttered_predictions(
                        event, partial_tracker, fail_on_prediction_errors)

            tracker_eval_store.merge_store(user_uttered_result)
        else:
            partial_tracker.update(event)

    return tracker_eval_store, partial_tracker, tracker_actions


def _in_training_data_fraction(action_list):
    """Given a list of action items, returns the fraction of actions

    that were predicted using one of the Memoization policies."""
    in_training_data = [
        a["action"] for a in action_list
        if not SimplePolicyEnsemble.is_not_memo_policy(a["policy"])
    ]

    return len(in_training_data) / len(action_list)


def collect_story_predictions(
        completed_trackers,  # type: List[DialogueStateTracker]
        agent,  # type: Agent
        fail_on_prediction_errors=False,  # type: bool
        use_e2e=False  # type: bool
):
    # type: (...) -> StoryEvalution
    """Test the stories from a file, running them through the stored model."""

    story_eval_store = EvaluationStore()
    failed = []
    correct_dialogues = []
    num_stories = len(completed_trackers)

    logger.info("Evaluating {} stories\n"
                "Progress:".format(num_stories))

    action_list = []

    for tracker in tqdm(completed_trackers):
        tracker_results, predicted_tracker, tracker_actions = \
            _predict_tracker_actions(tracker, agent,
                                     fail_on_prediction_errors, use_e2e)

        story_eval_store.merge_store(tracker_results)

        action_list.extend(tracker_actions)

        if tracker_results.has_prediction_target_mismatch():
            # there is at least one wrong prediction
            failed.append(predicted_tracker)
            correct_dialogues.append(0)
        else:
            correct_dialogues.append(1)

    logger.info("Finished collecting predictions.")
    report, precision, f1, accuracy = get_evaluation_metrics(
            [1] * len(completed_trackers), correct_dialogues)

    in_training_data_fraction = _in_training_data_fraction(action_list)

    log_evaluation_table([1] * len(completed_trackers),
                         "END-TO-END" if use_e2e else "CONVERSATION",
                         report, precision, f1, accuracy,
                         in_training_data_fraction,
                         include_report=False)

<<<<<<< HEAD
    return story_eval_store, failed, num_stories
=======
    return StoryEvalution(evaluation_store=story_eval_store,
                          failed_stories=failed,
                          action_list=action_list,
                          in_training_data_fraction=in_training_data_fraction)
>>>>>>> 72529bc1


def log_failed_stories(failed, out_directory):
    """Takes stories as a list of dicts"""

    with io.open(os.path.join(out_directory, 'failed_stories.md'), 'w',
                 encoding="utf-8") as f:
        if len(failed) == 0:
            f.write("<!-- All stories passed -->")
        else:
            for failure in failed:
                f.write(failure.export_stories())
                f.write("\n\n")


def run_story_evaluation(resource_name, agent,
                         max_stories=None,
                         out_directory=None,
                         fail_on_prediction_errors=False,
                         use_e2e=False):
    """Run the evaluation of the stories, optionally plots the results."""

    completed_trackers = _generate_trackers(resource_name, agent,
                                            max_stories, use_e2e)

<<<<<<< HEAD
    story_results, failed, _ = collect_story_predictions(
            completed_trackers, agent, fail_on_prediction_errors, use_e2e)
=======
    story_evaluation = collect_story_predictions(completed_trackers, agent,
                                                 fail_on_prediction_errors,
                                                 use_e2e)

    evaluation_store = story_evaluation.evaluation_store
>>>>>>> 72529bc1

    with warnings.catch_warnings():
        warnings.simplefilter("ignore", UndefinedMetricWarning)
        report, precision, f1, accuracy = get_evaluation_metrics(
                evaluation_store.serialise_targets(),
                evaluation_store.serialise_predictions()
        )

<<<<<<< HEAD
    if out_directory:
        plot_story_evaluation(story_results.action_targets,
                              story_results.action_predictions,
                              report, precision, f1, accuracy, out_directory)

        log_failed_stories(failed, out_directory)
=======
    if out_file_plot:
        plot_story_evaluation(evaluation_store.action_targets,
                              evaluation_store.action_predictions,
                              report, precision, f1, accuracy,
                              story_evaluation.in_training_data_fraction,
                              out_file_plot)

    log_failed_stories(story_evaluation.failed_stories, out_file_stories)
>>>>>>> 72529bc1

    return {
        "report": report,
        "precision": precision,
        "f1": f1,
        "accuracy": accuracy,
        "actions": story_evaluation.action_list,
        "in_training_data_fraction":
            story_evaluation.in_training_data_fraction,
        "is_end_to_end_evaluation": use_e2e
    }


def log_evaluation_table(golds, name,
                         report, precision, f1, accuracy,
                         in_training_data_fraction,
                         include_report=True):  # pragma: no cover
    """Log the sklearn evaluation metrics."""
    logger.info("Evaluation Results on {} level:".format(name))
    logger.info("\tCorrect:          {} / {}"
                "".format(int(len(golds) * accuracy), len(golds)))
    logger.info("\tF1-Score:         {:.3f}".format(f1))
    logger.info("\tPrecision:        {:.3f}".format(precision))
    logger.info("\tAccuracy:         {:.3f}".format(accuracy))
    logger.info("\tIn-data fraction: {:.3g}"
                "".format(in_training_data_fraction))

    if include_report:
        logger.info("\tClassification report: \n{}".format(report))


def plot_story_evaluation(test_y, predictions,
                          report, precision, f1, accuracy,
<<<<<<< HEAD
                          out_directory):
=======
                          in_training_data_fraction,
                          out_file):
>>>>>>> 72529bc1
    """Plot the results of story evaluation"""
    from sklearn.metrics import confusion_matrix
    from sklearn.utils.multiclass import unique_labels
    import matplotlib.pyplot as plt

    log_evaluation_table(test_y, "ACTION",
                         report, precision, f1, accuracy,
                         in_training_data_fraction,
                         include_report=True)

    cnf_matrix = confusion_matrix(test_y, predictions)

    plot_confusion_matrix(cnf_matrix,
                          classes=unique_labels(test_y, predictions),
                          title='Action Confusion matrix')

    fig = plt.gcf()
    fig.set_size_inches(int(20), int(20))
    fig.savefig(os.path.join(out_directory, "story_confmat.pdf"),
                bbox_inches='tight')


def run_comparison_evaluation(models, stories, output):

    """Evaluates multiple trained models on a test set"""

    num_correct = defaultdict(list)

    for run in nlu_utils.list_subdirectories(models):
        correct_embed = []
        correct_keras = []

        for model in sorted(nlu_utils.list_subdirectories(run)):
            logger.info("Evaluating model {}".format(model))

            agent = Agent.load(model)

            completed_trackers = _generate_trackers(stories, agent)

            story_eval_store, failed_stories, no_of_stories = \
                collect_story_predictions(completed_trackers,
                                          agent)
            if 'keras' in model:
                correct_keras.append(no_of_stories - len(failed_stories))
            elif 'embed' in model:
                correct_embed.append(no_of_stories - len(failed_stories))

        num_correct['keras'].append(correct_keras)
        num_correct['embed'].append(correct_embed)

    with io.open(os.path.join(output, 'results.json'), 'w') as f:
        json.dump(num_correct, f)


def plot_curve(output, no_stories, ax=None, **kwargs):
    """ plots the results from run_comparison_evaluation"""
    import matplotlib.pyplot as plt

    ax = ax or plt.gca()

    # load results from file
    with io.open(os.path.join(output, 'results.json')) as f:
        data = json.load(f)
    x = no_stories

    # compute mean of all the runs for keras/embed policies
    for label in ['keras', 'embed']:
        if len(data[label]) == 0:
            continue
        mean = np.mean(data[label], axis=0)
        std = np.std(data[label], axis=0)
        ax.plot(x, mean, label=label, marker='.')
        ax.fill_between(x,
                        [m-s for m, s in zip(mean, std)],
                        [m+s for m, s in zip(mean, std)],
                        color='#6b2def',
                        alpha=0.2)
    ax.legend(loc=4)
    ax.set_xlabel("Number of stories present during training")
    ax.set_ylabel("Number of correct test stories")
    plt.savefig(os.path.join(output, 'comparison_graph.pdf'), format='pdf')
    plt.show()


if __name__ == '__main__':
    # Running as standalone python application
    arg_parser = create_argument_parser()
    cmdline_args = arg_parser.parse_args()

    logging.basicConfig(level=cmdline_args.loglevel)
    _endpoints = AvailableEndpoints.read_endpoints(cmdline_args.endpoints)

    if cmdline_args.output:
        nlu_utils.create_dir(cmdline_args.output)

    if cmdline_args.mode == 'default':
        if not cmdline_args.core:
            raise ValueError("you must provide a core model to evaluate "
                             "using -d / --core")
        _interpreter = NaturalLanguageInterpreter.create(cmdline_args.nlu,
                                                         _endpoints.nlu)

        _agent = Agent.load(cmdline_args.core,
                            interpreter=_interpreter)
        run_story_evaluation(cmdline_args.stories,
                             _agent,
                             cmdline_args.max_stories,
                             cmdline_args.output,
                             cmdline_args.fail_on_prediction_errors,
                             cmdline_args.e2e)

    elif cmdline_args.mode == 'compare':
        if not cmdline_args.models:
            raise ValueError("you must provide the directory of the models "
                             "you'd like to compare with --models")
        run_comparison_evaluation(cmdline_args.models, cmdline_args.stories,
                                  cmdline_args.output)

        no_stories = pickle.load(io.open(os.path.join(cmdline_args.models,
                                                      'num_stories.p'), 'rb'))

        plot_curve(cmdline_args.output, no_stories)
    else:
        raise ValueError("--mode can take the values default or compare")

    logger.info("Finished evaluation")<|MERGE_RESOLUTION|>--- conflicted
+++ resolved
@@ -29,17 +29,10 @@
 from rasa_core.trackers import DialogueStateTracker
 from rasa_core.training.generator import TrainingDataGenerator
 from rasa_core.utils import AvailableEndpoints, pad_list_to_size
-<<<<<<< HEAD
-from rasa_nlu.evaluate import (
-    plot_confusion_matrix,
-    get_evaluation_metrics)
 
 from rasa_nlu import utils as nlu_utils
 from rasa_nlu.training_data.formats import MarkdownWriter, MarkdownReader
-=======
 from rasa_nlu.evaluate import plot_confusion_matrix, get_evaluation_metrics
-
->>>>>>> 72529bc1
 
 
 logger = logging.getLogger(__name__)
@@ -460,15 +453,11 @@
                          report, precision, f1, accuracy,
                          in_training_data_fraction,
                          include_report=False)
-
-<<<<<<< HEAD
-    return story_eval_store, failed, num_stories
-=======
+# TODO: return num_stories somewhere
     return StoryEvalution(evaluation_store=story_eval_store,
                           failed_stories=failed,
                           action_list=action_list,
                           in_training_data_fraction=in_training_data_fraction)
->>>>>>> 72529bc1
 
 
 def log_failed_stories(failed, out_directory):
@@ -494,16 +483,11 @@
     completed_trackers = _generate_trackers(resource_name, agent,
                                             max_stories, use_e2e)
 
-<<<<<<< HEAD
-    story_results, failed, _ = collect_story_predictions(
-            completed_trackers, agent, fail_on_prediction_errors, use_e2e)
-=======
     story_evaluation = collect_story_predictions(completed_trackers, agent,
                                                  fail_on_prediction_errors,
                                                  use_e2e)
 
     evaluation_store = story_evaluation.evaluation_store
->>>>>>> 72529bc1
 
     with warnings.catch_warnings():
         warnings.simplefilter("ignore", UndefinedMetricWarning)
@@ -512,23 +496,14 @@
                 evaluation_store.serialise_predictions()
         )
 
-<<<<<<< HEAD
-    if out_directory:
-        plot_story_evaluation(story_results.action_targets,
-                              story_results.action_predictions,
-                              report, precision, f1, accuracy, out_directory)
-
-        log_failed_stories(failed, out_directory)
-=======
     if out_file_plot:
         plot_story_evaluation(evaluation_store.action_targets,
                               evaluation_store.action_predictions,
                               report, precision, f1, accuracy,
                               story_evaluation.in_training_data_fraction,
-                              out_file_plot)
-
-    log_failed_stories(story_evaluation.failed_stories, out_file_stories)
->>>>>>> 72529bc1
+                              out_direcotry)
+
+    log_failed_stories(story_evaluation.failed_stories, out_directory)
 
     return {
         "report": report,
@@ -562,12 +537,8 @@
 
 def plot_story_evaluation(test_y, predictions,
                           report, precision, f1, accuracy,
-<<<<<<< HEAD
+                          in_training_data_fraction,
                           out_directory):
-=======
-                          in_training_data_fraction,
-                          out_file):
->>>>>>> 72529bc1
     """Plot the results of story evaluation"""
     from sklearn.metrics import confusion_matrix
     from sklearn.utils.multiclass import unique_labels
