from __future__ import absolute_import
from __future__ import division
from __future__ import print_function
from __future__ import unicode_literals

import argparse
import logging
<<<<<<< HEAD
from threading import Thread

from builtins import str
from gevent.pywsgi import WSGIServer

from rasa_core import utils, server
from rasa_core.channels import RestInput, console
=======
import os

from builtins import str
from typing import Optional, Union, Text

from rasa_core import utils, constants
from rasa_core.agent import Agent
from rasa_core.channels.console import ConsoleInputChannel
>>>>>>> 1e00dae2
from rasa_core.channels.facebook import FacebookInput
from rasa_core.channels.mattermost import MattermostInput
from rasa_core.channels.slack import SlackInput
from rasa_core.channels.telegram import TelegramInput
from rasa_core.channels.twilio import TwilioInput
<<<<<<< HEAD
from rasa_core.constants import DEFAULT_SERVER_PORT, DEFAULT_SERVER_URL
from rasa_core.interpreter import (
    NaturalLanguageInterpreter,
    RasaNLUHttpInterpreter)
from rasa_core.utils import read_yaml_file
=======
from rasa_core.interpreter import (
    NaturalLanguageInterpreter,
    RasaNLUHttpInterpreter)
from rasa_core.utils import read_yaml_file, EndpointConfig
>>>>>>> 1e00dae2

logger = logging.getLogger()  # get the root logger


def create_argument_parser():
    """Parse all the command line arguments for the run script."""

    parser = argparse.ArgumentParser(
            description='starts the bot')
<<<<<<< HEAD
    parser.add_argument(
            '-d', '--core',
            required=True,
            type=str,
            help="core model to run")
    parser.add_argument(
            '-u', '--nlu',
            type=str,
            help="nlu model to run")
    parser.add_argument(
            '-p', '--port',
            default=DEFAULT_SERVER_PORT,
            type=int,
            help="port to run the server at")
    parser.add_argument(
            '--auth_token',
            type=str,
            help="Enable token based authentication. Requests need to provide "
                 "the token to be accepted.")
    parser.add_argument(
            '--cors',
            nargs='*',
            type=str,
            help="enable CORS for the passed origin. "
                 "Use * to whitelist all origins")
    parser.add_argument(
            '-o', '--log_file',
            type=str,
            default="rasa_core.log",
            help="store log file in specified file")
    parser.add_argument(
            '--credentials',
            default=None,
            help="authentication credentials for the connector as a yml file")
    parser.add_argument(
            '--endpoints',
            default=None,
            help="Configuration file for the connectors as a yml file")
    parser.add_argument(
=======
    parser.add_argument(
            '-d', '--core',
            required=True,
            type=str,
            help="core model to run")
    parser.add_argument(
            '-u', '--nlu',
            type=str,
            help="nlu model to run")
    parser.add_argument(
            '-p', '--port',
            default=constants.DEFAULT_SERVER_PORT,
            type=int,
            help="port to run the server at (if a server is run "
                 "- depends on the chosen channel, e.g. facebook uses this)")
    parser.add_argument(
            '-o', '--log_file',
            type=str,
            default="rasa_core.log",
            help="store log file in specified file")
    parser.add_argument(
            '--credentials',
            default=None,
            help="authentication credentials for the connector as a yml file")
    parser.add_argument(
            '--endpoints',
            default=None,
            help="Configuration file for the connectors as a yml file")
    parser.add_argument(
>>>>>>> 1e00dae2
            '-c', '--connector',
            default="cmdline",
            choices=["facebook", "slack", "telegram", "mattermost", "cmdline",
                     "twilio"],
            help="service to connect to")

    utils.add_logging_option_arguments(parser)
    return parser


def _raise_missing_credentials_exception(channel):
    if channel == "facebook":
        channel_doc_link = "facebook-messenger"
    elif channel == "slack":
        channel_doc_link = "slack"
    elif channel == "telegram":
        channel_doc_link = "telegram"
    elif channel == "mattermost":
        channel_doc_link = "mattermost"
    elif channel == "twilio":
        channel_doc_link = "twilio"
    else:
        channel_doc_link = ""

    raise Exception("To use the {} input channel, you need to "
                    "pass a credentials file using '--credentials'. "
                    "The argument should be a file path pointing to"
                    "a yml file containing the {} authentication"
                    "information. Details in the docs: "
                    "https://core.rasa.com/connectors.html#{}-setup".
                    format(channel, channel, channel_doc_link))


def _create_external_channel(channel, credentials_file):
    # the commandline input channel is the only one that doesn't need any
    # credentials
    if channel == "cmdline":
        return RestInput()

    if credentials_file is None:
        _raise_missing_credentials_exception(channel)

    credentials = read_yaml_file(credentials_file)

    if channel == "facebook":
<<<<<<< HEAD
        return FacebookInput(
=======
        input_blueprint = FacebookInput(
>>>>>>> 1e00dae2
                credentials.get("verify"),
                credentials.get("secret"),
                credentials.get("page-access-token"))
    elif channel == "slack":
<<<<<<< HEAD
        return SlackInput(
                credentials.get("slack_token"),
                credentials.get("slack_channel"))
    elif channel == "telegram":
        return TelegramInput(
=======
        input_blueprint = SlackInput(
                credentials.get("slack_token"),
                credentials.get("slack_channel"))
    elif channel == "telegram":
        input_blueprint = TelegramInput(
>>>>>>> 1e00dae2
                credentials.get("access_token"),
                credentials.get("verify"),
                credentials.get("webhook_url"))
    elif channel == "mattermost":
<<<<<<< HEAD
        return MattermostInput(
=======
        input_blueprint = MattermostInput(
>>>>>>> 1e00dae2
                credentials.get("url"),
                credentials.get("team"),
                credentials.get("user"),
                credentials.get("pw"))
    elif channel == "twilio":
<<<<<<< HEAD
        return TwilioInput(
=======
        input_blueprint = TwilioInput(
>>>>>>> 1e00dae2
                credentials.get("account_sid"),
                credentials.get("auth_token"),
                credentials.get("twilio_number"))
    else:
        Exception("This script currently only supports the facebook,"
                  " telegram, mattermost and slack connectors.")


def create_http_input_channel(channel, credentials_file):
    """Instantiate the chosen input channel."""

    if channel is None:
        return None
    elif channel in {'facebook', 'slack', 'telegram',
                     'mattermost', 'twilio', 'cmdline'}:
        return _create_external_channel(channel, credentials_file)
    else:
        try:
            c = utils.class_from_module_path(channel)
            return c()
        except Exception:
            raise Exception("Unknown input channel for running main.")


<<<<<<< HEAD
def start_cmdline_io(server_url, on_finish):
    p = Thread(target=console.record_messages,
               kwargs={
                   "server_url": server_url,
                   "on_finish": on_finish})
    p.start()
=======
def interpreter_from_args(
        nlu_model,  # type: Union[Text, NaturalLanguageInterpreter, None]
        nlu_endpoint  # type: Optional[EndpointConfig]
        ):
    # type: (...) -> Optional[NaturalLanguageInterpreter]
    """Create an interpreter from the commandline arguments.

    Depending on which values are passed for model and endpoint, this
    will create the corresponding interpreter (either loading the model
    locally or setting up an endpoint based interpreter)."""

    if isinstance(nlu_model, NaturalLanguageInterpreter):
        return nlu_model

    if nlu_model:
        name_parts = os.path.split(nlu_model)
    else:
        name_parts = []

    if len(name_parts) == 1:
        if nlu_endpoint:
            # using the default project name
            return RasaNLUHttpInterpreter(name_parts[0],
                                          nlu_endpoint)
        else:
            return NaturalLanguageInterpreter.create(nlu_model)
    elif len(name_parts) == 2:
        if nlu_endpoint:
            return RasaNLUHttpInterpreter(name_parts[1],
                                          nlu_endpoint,
                                          name_parts[0])
        else:
            return NaturalLanguageInterpreter.create(nlu_model)
    else:
        if nlu_endpoint:
            raise Exception("You have configured an endpoint to use for "
                            "the NLU model. To use it, you need to "
                            "specify the model to use with "
                            "`--nlu project/model`.")
        else:
            return NaturalLanguageInterpreter.create(nlu_model)


def main(model_directory, nlu_model=None, channel=None, port=None,
         credentials_file=None, nlg_endpoint=None, nlu_endpoint=None):
    """Run the agent."""
>>>>>>> 1e00dae2


<<<<<<< HEAD
def interpreter_from_args(nlu_model, nlu_endpoint):
    name_parts = nlu_model.split("/")
    if len(name_parts) == 1:
        if nlu_endpoint:
            # using the default project name
            return RasaNLUHttpInterpreter(name_parts[0],
                                          nlu_endpoint)
        else:
            return NaturalLanguageInterpreter.create(nlu_model)
    elif len(name_parts) == 2:
        if nlu_endpoint:
            return RasaNLUHttpInterpreter(name_parts[0],
                                          nlu_endpoint,
                                          name_parts[1])
        else:
            return NaturalLanguageInterpreter.create(nlu_model)
    else:
        if nlu_endpoint:
            raise Exception("You have configured an endpoint to use for "
                            "the NLU model. To use it, you need to "
                            "specify the model to use with "
                            "`--nlu project/model`.")
        else:
            return None


def start_server(model_directory, nlu, input_channels,
                 cors, auth_token, action_endpoint, nlg_endpoint, port):
    app = server.create_app(model_directory,
                            nlu,
                            input_channels,
                            cors,
                            auth_token=auth_token,
                            action_endpoint=action_endpoint,
                            nlg_endpoint=nlg_endpoint)

    http_server = WSGIServer(('0.0.0.0', port), app)
    logger.info("Rasa Core server is up and running on "
                "{}".format(DEFAULT_SERVER_URL))
    http_server.start()
    return http_server


def serve_application(model_directory,
                      nlu_model=None,
                      channel=None,
                      port=DEFAULT_SERVER_PORT,
                      credentials_file=None,
                      cors=None,
                      endpoints=None,
                      auth_token=None
                      ):
    action_endpoint = utils.read_endpoint_config(endpoints, "action_endpoint")
    nlg_endpoint = utils.read_endpoint_config(endpoints, "nlg_endpoint")
    nlu_endpoint = utils.read_endpoint_config(endpoints, "nlu_endpoint")

    nlu = interpreter_from_args(nlu_model, nlu_endpoint)
=======
    logger.info("Rasa process starting")

    interpreter = interpreter_from_args(nlu_model, nlu_endpoint)
    agent = Agent.load(model_directory, interpreter,
                       generator=nlg_endpoint)
>>>>>>> 1e00dae2

    if channel:
        input_channels = [create_http_input_channel(channel, credentials_file)]
    else:
        input_channels = []

    http_server = start_server(model_directory, nlu, input_channels,
                               cors, auth_token, action_endpoint, nlg_endpoint,
                               port)

    if channel == "cmdline":
        start_cmdline_io(DEFAULT_SERVER_URL, http_server.stop)

    try:
        http_server.serve_forever()
    except Exception as exc:
        logger.exception(exc)


if __name__ == '__main__':
    # Running as standalone python application
    arg_parser = create_argument_parser()
    cmdline_args = arg_parser.parse_args()

    log = logging.getLogger('werkzeug')
    log.setLevel(logging.WARN)

    utils.configure_colored_logging(cmdline_args.loglevel)
    utils.configure_file_logging(cmdline_args.loglevel,
                                 cmdline_args.log_file)

<<<<<<< HEAD
    logger.info("Rasa process starting")

    serve_application(cmdline_args.core,
                      cmdline_args.nlu,
                      cmdline_args.connector,
                      cmdline_args.port,
                      cmdline_args.credentials,
                      cmdline_args.cors,
                      cmdline_args.endpoints,
                      cmdline_args.auth_token)
=======
    nlg_endpoint = utils.read_endpoint_config(cmdline_args.endpoints,
                                              "nlg")

    nlu_endpoint = utils.read_endpoint_config(cmdline_args.endpoints,
                                              "nlu")

    main(cmdline_args.core,
         cmdline_args.nlu,
         cmdline_args.connector,
         cmdline_args.port,
         cmdline_args.credentials,
         nlg_endpoint,
         nlu_endpoint)
>>>>>>> 1e00dae2
<|MERGE_RESOLUTION|>--- conflicted
+++ resolved
@@ -5,7 +5,7 @@
 
 import argparse
 import logging
-<<<<<<< HEAD
+import os
 from threading import Thread
 
 from builtins import str
@@ -13,33 +13,17 @@
 
 from rasa_core import utils, server
 from rasa_core.channels import RestInput, console
-=======
-import os
-
-from builtins import str
-from typing import Optional, Union, Text
-
-from rasa_core import utils, constants
-from rasa_core.agent import Agent
-from rasa_core.channels.console import ConsoleInputChannel
->>>>>>> 1e00dae2
 from rasa_core.channels.facebook import FacebookInput
 from rasa_core.channels.mattermost import MattermostInput
 from rasa_core.channels.slack import SlackInput
 from rasa_core.channels.telegram import TelegramInput
 from rasa_core.channels.twilio import TwilioInput
-<<<<<<< HEAD
-from rasa_core.constants import DEFAULT_SERVER_PORT, DEFAULT_SERVER_URL
+from rasa_core import constants
 from rasa_core.interpreter import (
     NaturalLanguageInterpreter,
     RasaNLUHttpInterpreter)
 from rasa_core.utils import read_yaml_file
-=======
-from rasa_core.interpreter import (
-    NaturalLanguageInterpreter,
-    RasaNLUHttpInterpreter)
-from rasa_core.utils import read_yaml_file, EndpointConfig
->>>>>>> 1e00dae2
+
 
 logger = logging.getLogger()  # get the root logger
 
@@ -49,7 +33,6 @@
 
     parser = argparse.ArgumentParser(
             description='starts the bot')
-<<<<<<< HEAD
     parser.add_argument(
             '-d', '--core',
             required=True,
@@ -61,7 +44,7 @@
             help="nlu model to run")
     parser.add_argument(
             '-p', '--port',
-            default=DEFAULT_SERVER_PORT,
+            default=constants.DEFAULT_SERVER_PORT,
             type=int,
             help="port to run the server at")
     parser.add_argument(
@@ -89,37 +72,6 @@
             default=None,
             help="Configuration file for the connectors as a yml file")
     parser.add_argument(
-=======
-    parser.add_argument(
-            '-d', '--core',
-            required=True,
-            type=str,
-            help="core model to run")
-    parser.add_argument(
-            '-u', '--nlu',
-            type=str,
-            help="nlu model to run")
-    parser.add_argument(
-            '-p', '--port',
-            default=constants.DEFAULT_SERVER_PORT,
-            type=int,
-            help="port to run the server at (if a server is run "
-                 "- depends on the chosen channel, e.g. facebook uses this)")
-    parser.add_argument(
-            '-o', '--log_file',
-            type=str,
-            default="rasa_core.log",
-            help="store log file in specified file")
-    parser.add_argument(
-            '--credentials',
-            default=None,
-            help="authentication credentials for the connector as a yml file")
-    parser.add_argument(
-            '--endpoints',
-            default=None,
-            help="Configuration file for the connectors as a yml file")
-    parser.add_argument(
->>>>>>> 1e00dae2
             '-c', '--connector',
             default="cmdline",
             choices=["facebook", "slack", "telegram", "mattermost", "cmdline",
@@ -165,47 +117,27 @@
     credentials = read_yaml_file(credentials_file)
 
     if channel == "facebook":
-<<<<<<< HEAD
         return FacebookInput(
-=======
-        input_blueprint = FacebookInput(
->>>>>>> 1e00dae2
                 credentials.get("verify"),
                 credentials.get("secret"),
                 credentials.get("page-access-token"))
     elif channel == "slack":
-<<<<<<< HEAD
         return SlackInput(
                 credentials.get("slack_token"),
                 credentials.get("slack_channel"))
     elif channel == "telegram":
         return TelegramInput(
-=======
-        input_blueprint = SlackInput(
-                credentials.get("slack_token"),
-                credentials.get("slack_channel"))
-    elif channel == "telegram":
-        input_blueprint = TelegramInput(
->>>>>>> 1e00dae2
                 credentials.get("access_token"),
                 credentials.get("verify"),
                 credentials.get("webhook_url"))
     elif channel == "mattermost":
-<<<<<<< HEAD
         return MattermostInput(
-=======
-        input_blueprint = MattermostInput(
->>>>>>> 1e00dae2
                 credentials.get("url"),
                 credentials.get("team"),
                 credentials.get("user"),
                 credentials.get("pw"))
     elif channel == "twilio":
-<<<<<<< HEAD
         return TwilioInput(
-=======
-        input_blueprint = TwilioInput(
->>>>>>> 1e00dae2
                 credentials.get("account_sid"),
                 credentials.get("auth_token"),
                 credentials.get("twilio_number"))
@@ -230,14 +162,14 @@
             raise Exception("Unknown input channel for running main.")
 
 
-<<<<<<< HEAD
 def start_cmdline_io(server_url, on_finish):
     p = Thread(target=console.record_messages,
                kwargs={
                    "server_url": server_url,
                    "on_finish": on_finish})
     p.start()
-=======
+
+
 def interpreter_from_args(
         nlu_model,  # type: Union[Text, NaturalLanguageInterpreter, None]
         nlu_endpoint  # type: Optional[EndpointConfig]
@@ -284,34 +216,6 @@
 def main(model_directory, nlu_model=None, channel=None, port=None,
          credentials_file=None, nlg_endpoint=None, nlu_endpoint=None):
     """Run the agent."""
->>>>>>> 1e00dae2
-
-
-<<<<<<< HEAD
-def interpreter_from_args(nlu_model, nlu_endpoint):
-    name_parts = nlu_model.split("/")
-    if len(name_parts) == 1:
-        if nlu_endpoint:
-            # using the default project name
-            return RasaNLUHttpInterpreter(name_parts[0],
-                                          nlu_endpoint)
-        else:
-            return NaturalLanguageInterpreter.create(nlu_model)
-    elif len(name_parts) == 2:
-        if nlu_endpoint:
-            return RasaNLUHttpInterpreter(name_parts[0],
-                                          nlu_endpoint,
-                                          name_parts[1])
-        else:
-            return NaturalLanguageInterpreter.create(nlu_model)
-    else:
-        if nlu_endpoint:
-            raise Exception("You have configured an endpoint to use for "
-                            "the NLU model. To use it, you need to "
-                            "specify the model to use with "
-                            "`--nlu project/model`.")
-        else:
-            return None
 
 
 def start_server(model_directory, nlu, input_channels,
@@ -326,7 +230,7 @@
 
     http_server = WSGIServer(('0.0.0.0', port), app)
     logger.info("Rasa Core server is up and running on "
-                "{}".format(DEFAULT_SERVER_URL))
+                "{}".format(constants.DEFAULT_SERVER_URL))
     http_server.start()
     return http_server
 
@@ -334,24 +238,17 @@
 def serve_application(model_directory,
                       nlu_model=None,
                       channel=None,
-                      port=DEFAULT_SERVER_PORT,
+                      port=constants.DEFAULT_SERVER_PORT,
                       credentials_file=None,
                       cors=None,
                       endpoints=None,
                       auth_token=None
                       ):
     action_endpoint = utils.read_endpoint_config(endpoints, "action_endpoint")
-    nlg_endpoint = utils.read_endpoint_config(endpoints, "nlg_endpoint")
-    nlu_endpoint = utils.read_endpoint_config(endpoints, "nlu_endpoint")
+    nlg_endpoint = utils.read_endpoint_config(endpoints, "nlg")
+    nlu_endpoint = utils.read_endpoint_config(endpoints, "nlu")
 
     nlu = interpreter_from_args(nlu_model, nlu_endpoint)
-=======
-    logger.info("Rasa process starting")
-
-    interpreter = interpreter_from_args(nlu_model, nlu_endpoint)
-    agent = Agent.load(model_directory, interpreter,
-                       generator=nlg_endpoint)
->>>>>>> 1e00dae2
 
     if channel:
         input_channels = [create_http_input_channel(channel, credentials_file)]
@@ -363,7 +260,7 @@
                                port)
 
     if channel == "cmdline":
-        start_cmdline_io(DEFAULT_SERVER_URL, http_server.stop)
+        start_cmdline_io(constants.DEFAULT_SERVER_URL, http_server.stop)
 
     try:
         http_server.serve_forever()
@@ -383,7 +280,6 @@
     utils.configure_file_logging(cmdline_args.loglevel,
                                  cmdline_args.log_file)
 
-<<<<<<< HEAD
     logger.info("Rasa process starting")
 
     serve_application(cmdline_args.core,
@@ -393,19 +289,4 @@
                       cmdline_args.credentials,
                       cmdline_args.cors,
                       cmdline_args.endpoints,
-                      cmdline_args.auth_token)
-=======
-    nlg_endpoint = utils.read_endpoint_config(cmdline_args.endpoints,
-                                              "nlg")
-
-    nlu_endpoint = utils.read_endpoint_config(cmdline_args.endpoints,
-                                              "nlu")
-
-    main(cmdline_args.core,
-         cmdline_args.nlu,
-         cmdline_args.connector,
-         cmdline_args.port,
-         cmdline_args.credentials,
-         nlg_endpoint,
-         nlu_endpoint)
->>>>>>> 1e00dae2
+                      cmdline_args.auth_token)