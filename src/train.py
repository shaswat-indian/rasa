import argparse
<<<<<<< HEAD
from training_data import TrainingData
=======
from rasa_nlu.training_data import TrainingData
>>>>>>> 32af07fb
from rasa_nlu.config import RasaNLUConfig
import json
import warnings
import os
import logging


def create_argparser():
    parser = argparse.ArgumentParser(description='train a custom language parser')

    # TODO add args for training only entity extractor or only intent
    parser.add_argument('-b', '--backend', default=None, choices=['mitie', 'spacy_sklearn', 'keyword'],
                        help='backend to use to interpret text (default: built in keyword matcher).')
    parser.add_argument('-p', '--path', default=None, help="path where model files will be saved")
    parser.add_argument('-d', '--data', default=None, help="file containing training data")
    parser.add_argument('-c', '--config', required=True, help="config file")
    parser.add_argument('-l', '--language', default=None, choices=['de', 'en'], help="model and data language")
    parser.add_argument('-m', '--mitie_file', default=None,
                        help='file with mitie total_word_feature_extractor')
    return parser


def create_trainer(config):
    backend = config.backend.lower()
    if backend == 'mitie':
        from trainers.mitie_trainer import MITIETrainer
        return MITIETrainer(config.mitie_file, config.language)
    if backend == 'spacy_sklearn':
        from trainers.spacy_sklearn_trainer import SpacySklearnTrainer
        return SpacySklearnTrainer(config, config.language)
    else:
        raise NotImplementedError("other backend trainers not implemented yet")


def create_persistor(config):
    persistor = None
    if "bucket_name" in config:
        from rasa_nlu.persistor import Persistor
        persistor = Persistor(config.path, config.aws_region, config.bucket_name)

    return persistor


def init():
    parser = create_argparser()
    args = parser.parse_args()
    config = RasaNLUConfig(args.config, os.environ, vars(args))
    return config


def do_train(config):
    trainer = create_trainer(config)

    persistor = create_persistor(config)

    training_data = TrainingData(config.data, config.backend, config.language, nlp=trainer.nlp)
    trainer.train(training_data)
    trainer.persist(config.path, persistor)


if __name__ == '__main__':
    config = init()
    do_train(config)
    logging.info("done")<|MERGE_RESOLUTION|>--- conflicted
+++ resolved
@@ -1,9 +1,5 @@
 import argparse
-<<<<<<< HEAD
-from training_data import TrainingData
-=======
 from rasa_nlu.training_data import TrainingData
->>>>>>> 32af07fb
 from rasa_nlu.config import RasaNLUConfig
 import json
 import warnings
