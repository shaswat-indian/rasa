--- conflicted
+++ resolved
@@ -1,446 +1,440 @@
-import typing
-import copy
-import numpy as np
-import scipy.sparse
-from collections import defaultdict, OrderedDict
-from typing import List, Optional, Text, Dict, Tuple, Union, Any
-
-from rasa.nlu.constants import TOKENS_NAMES
-from rasa.utils.tensorflow.model_data import Data, FeatureArray
-from rasa.utils.tensorflow.constants import MASK
-from rasa.shared.nlu.training_data.message import Message
-from rasa.shared.nlu.constants import (
-    TEXT,
-    ENTITIES,
-    FEATURE_TYPE_SEQUENCE,
-    ENTITY_ATTRIBUTE_TYPE,
-    ENTITY_ATTRIBUTE_GROUP,
-    ENTITY_ATTRIBUTE_ROLE,
-)
-
-if typing.TYPE_CHECKING:
-    from rasa.shared.nlu.training_data.features import Features
-    from rasa.nlu.classifiers.diet_classifier import EntityTagSpec
-
-
-TAG_ID_ORIGIN = "tag_id_origin"
-
-
-def convert_training_examples(
-    training_examples: List[Message],
-    attributes: List[Text],
-    entity_tag_specs: Optional[List["EntityTagSpec"]] = None,
-    featurizers: Optional[List[Text]] = None,
-    bilou_tagging: bool = False,
-) -> List[Dict[Text, List["Features"]]]:
-    """Converts training data into a list of attribute to features.
-
-    Possible attributes are, for example, INTENT, RESPONSE, TEXT, ACTION_TEXT,
-    ACTION_NAME or ENTITIES.
-
-    Args:
-        training_examples: the list of training examples
-        attributes: the attributes to consider
-        entity_tag_specs: the entity specs
-        featurizers: the featurizers to consider
-        bilou_tagging: indicates whether BILOU tagging should be used or not
-
-    Returns:
-        A list of attribute to features.
-    """
-    output = []
-
-    for example in training_examples:
-        attribute_to_features = {}
-        for attribute in attributes:
-            if attribute == ENTITIES:
-                # in case of entities add the tag_ids
-                for tag_spec in entity_tag_specs:
-                    attribute_to_features[attribute] = [
-                        _get_tag_ids(example, tag_spec, bilou_tagging)
-                    ]
-            elif attribute in example.data:
-                attribute_to_features[attribute] = example.get_all_features(
-                    attribute, featurizers
-                )
-        output.append(attribute_to_features)
-
-    return output
-
-
-def _get_tag_ids(
-    example: Message, tag_spec: "EntityTagSpec", bilou_tagging: bool
-) -> "Features":
-    """Creates a feature array containing the tag ids of the given example."""
-    from rasa.nlu.test import determine_token_labels
-    from rasa.nlu.utils.bilou_utils import bilou_tags_to_ids
-    from rasa.shared.nlu.training_data.features import Features
-
-    if bilou_tagging:
-        _tags = bilou_tags_to_ids(example, tag_spec.tags_to_ids, tag_spec.tag_name)
-    else:
-        _tags = []
-        for token in example.get(TOKENS_NAMES[TEXT]):
-            _tag = determine_token_labels(
-                token, example.get(ENTITIES), attribute_key=tag_spec.tag_name
-            )
-            _tags.append(tag_spec.tags_to_ids[_tag])
-
-    # transpose to have seq_len x 1
-    return Features(
-        np.array([_tags]).T, FEATURE_TYPE_SEQUENCE, tag_spec.tag_name, TAG_ID_ORIGIN
-    )
-
-
-def _surface_attributes(
-    features: List[List[Dict[Text, List["Features"]]]],
-    featurizers: Optional[List[Text]] = None,
-) -> Dict[Text, List[List[List["Features"]]]]:
-    """Restructure the input.
-
-    "features_for_examples" can, for example, be a dictionary of attributes (INTENT,
-    TEXT, ACTION_NAME, ACTION_TEXT, ENTITIES, SLOTS, FORM) to a list of features for
-    all dialogue turns in all training trackers.
-    For NLU training it would just be a dictionary of attributes (either INTENT or
-    RESPONSE, TEXT, and potentially ENTITIES) to a list of features for all training
-    examples.
-
-    Args:
-        features: a dictionary of attributes to a list of features for all
-            examples in the training data
-        featurizers: the featurizers to consider
-
-    Returns:
-        A dictionary of attributes to a list of features for all examples.
-    """
-    # collect all attributes
-    attributes = set(
-        attribute
-        for list_of_attribute_to_features in features
-        for attribute_to_features in list_of_attribute_to_features
-        for attribute in attribute_to_features.keys()
-    )
-
-    output = defaultdict(list)
-
-    for list_of_attribute_to_features in features:
-        intermediate_features = defaultdict(list)
-        for attribute_to_features in list_of_attribute_to_features:
-            for attribute in attributes:
-                features = attribute_to_features.get(attribute)
-                if featurizers:
-                    featurizers = _filter_features(features, featurizers)
-
-                # if attribute is not present in the example, populate it with None
-                intermediate_features[attribute].append(features)
-
-        for key, value in intermediate_features.items():
-            output[key].append(value)
-
-    return output
-
-
-def _filter_features(features: Optional[List["Features"]], featurizers: List[Text]):
-    """Filter the given features.
-
-    Return only those features that are coming from one of the given featurizers.
-
-    Args:
-        features: list of features
-        featurizers: names of featurizers to consider
-
-    Returns:
-        The filtered list of features.
-    """
-    if features is None or not featurizers:
-        return features
-
-    # it might be that the list of features also contains some tag_ids
-    # the origin of the tag_ids is set to TAG_ID_ORIGIN
-    # add TAG_ID_ORIGIN to the list of featurizers to make sure that we keep the
-    # tag_ids
-    featurizers.append(TAG_ID_ORIGIN)
-
-    # filter the features
-    return [f for f in features if f.origin in featurizers]
-
-
-def _create_zero_features(
-    all_features: List[List[List["Features"]]],
-) -> List["Features"]:
-    """Computes default feature values.
-
-    All given features should have the same type, e.g. dense or sparse.
-
-    Args:
-        all_features: list containing all feature values encountered in the dataset
-        for an attribute.
-
-    Returns:
-        The default features
-    """
-    example_features = next(
-        iter(
-            [
-                list_of_features
-                for list_of_list_of_features in all_features
-                for list_of_features in list_of_list_of_features
-                if list_of_features is not None
-            ]
-        )
-    )
-
-    # create zero_features for nones
-    zero_features = []
-    for _features in example_features:
-        new_features = copy.deepcopy(_features)
-        if _features.is_dense():
-            new_features.features = np.zeros_like(_features.features)
-        if _features.is_sparse():
-            new_features.features = scipy.sparse.coo_matrix(
-                _features.features.shape, _features.features.dtype
-            )
-        zero_features.append(new_features)
-
-    return zero_features
-
-
-def convert_to_data_format(
-    features: Union[
-        List[List[Dict[Text, List["Features"]]]], List[Dict[Text, List["Features"]]]
-    ],
-    zero_features: Optional[Dict[Text, List["Features"]]] = None,
-    consider_dialogue_dimension: bool = True,
-    featurizers: Optional[List[Text]] = None,
-) -> Tuple[Data, Optional[Dict[Text, List["Features"]]]]:
-    """Converts the input into "Data" format.
-
-    "features_for_examples" can, for example, be a dictionary of attributes (INTENT,
-    TEXT, ACTION_NAME, ACTION_TEXT, ENTITIES, SLOTS, FORM) to a list of features for
-    all dialogue turns in all training trackers.
-    For NLU training it would just be a dictionary of attributes (either INTENT or
-    RESPONSE, TEXT, and potentially ENTITIES) to a list of features for all training
-    examples.
-
-    Args:
-        features: a dictionary of attributes to a list of features for all
-            examples in the training data
-        zero_features: Contains default feature values for attributes
-        consider_dialogue_dimension: If set to false the dialogue dimension will be
-            removed from the resulting sequence features.
-        featurizers: the featurizers to consider
-
-    Returns:
-        Input in "Data" format and zero features
-    """
-    training = False
-    if not zero_features:
-        training = True
-        zero_features = defaultdict(list)
-
-    # unify format of incoming features
-    if isinstance(features[0], Dict):
-        features = [[dicts] for dicts in features]
-
-    attribute_to_features = _surface_attributes(features, featurizers)
-
-    attribute_data = {}
-
-    # During prediction we need to iterate over the zero features attributes to
-    # have all keys in the resulting model data
-    if training:
-        attributes = list(attribute_to_features.keys())
-    else:
-        attributes = list(zero_features.keys())
-
-    # In case an attribute is not present during prediction, replace it with
-    # None values that will then be replaced by zero features
-    dialogue_length = 1
-    num_examples = 1
-    for _features in attribute_to_features.values():
-        num_examples = max(num_examples, len(_features))
-        dialogue_length = max(dialogue_length, len(_features[0]))
-    empty_features = [[None] * dialogue_length] * num_examples
-
-    for attribute in attributes:
-        attribute_data[attribute] = _features_for_attribute(
-            attribute,
-            empty_features,
-            attribute_to_features,
-            training,
-            zero_features,
-            consider_dialogue_dimension,
-        )
-
-    # ensure that all attributes are in the same order
-    attribute_data = OrderedDict(sorted(attribute_data.items()))
-
-    return attribute_data, zero_features
-
-
-def _features_for_attribute(
-    attribute: Text,
-    empty_features: List[Any],
-    attribute_to_features: Dict[Text, List[List[List["Features"]]]],
-    training: bool,
-    zero_features: Dict[Text, List["Features"]],
-    consider_dialogue_dimension: bool,
-) -> Dict[Text, List[FeatureArray]]:
-    """Create the features for the given attribute from the all examples features.
-
-    Args:
-        attribute: the attribute
-        empty_features: empty features
-        attribute_to_features: features for every example
-        training: boolean indicating whether we are currently in training or not
-        zero_features: zero features
-        consider_dialogue_dimension: If set to false the dialogue dimension will be removed from the resulting sequence
-            features.
-
-    Returns:
-        A dictionary of feature type to actual features for the given attribute.
-    """
-    features = (
-        attribute_to_features[attribute]
-        if attribute in attribute_to_features
-        else empty_features
-    )
-
-    # in case some features for a specific attribute are
-    # missing, replace them with a feature vector of zeros
-    if training:
-        zero_features[attribute] = _create_zero_features(features)
-
-    (attribute_masks, _dense_features, _sparse_features) = _extract_features(
-        features, zero_features[attribute], attribute
-    )
-
-    sparse_features = {}
-    dense_features = {}
-
-    for key, values in _sparse_features.items():
-        if consider_dialogue_dimension:
-            sparse_features[key] = FeatureArray(
-                np.array(values), number_of_dimensions=4
-            )
-        else:
-            sparse_features[key] = FeatureArray(
-                np.array([v[0] for v in values]), number_of_dimensions=3
-            )
-
-    for key, values in _dense_features.items():
-        if consider_dialogue_dimension:
-            dense_features[key] = FeatureArray(np.array(values), number_of_dimensions=4)
-        else:
-            dense_features[key] = FeatureArray(
-                np.array([v[0] for v in values]), number_of_dimensions=3
-            )
-
-    if consider_dialogue_dimension:
-        attribute_to_feature_arrays = {
-            MASK: [FeatureArray(np.array(attribute_masks), number_of_dimensions=4)]
-        }
-    else:
-        attribute_to_feature_arrays = {
-            MASK: [
-                FeatureArray(
-                    np.array(np.squeeze(attribute_masks, -1)), number_of_dimensions=3
-                )
-            ]
-        }
-
-    feature_types = set()
-    feature_types.update(list(dense_features.keys()))
-    feature_types.update(list(sparse_features.keys()))
-
-    for feature_type in feature_types:
-        attribute_to_feature_arrays[feature_type] = []
-        if feature_type in sparse_features:
-            attribute_to_feature_arrays[feature_type].append(
-                sparse_features[feature_type]
-            )
-        if feature_type in dense_features:
-            attribute_to_feature_arrays[feature_type].append(
-                dense_features[feature_type]
-            )
-
-    return attribute_to_feature_arrays
-
-
-def _extract_features(
-    features: List[List[List["Features"]]],
-    zero_features: List["Features"],
-    attribute: Text,
-) -> Tuple[
-    List[np.ndarray],
-    Dict[Text, List[List["Features"]]],
-    Dict[Text, List[List["Features"]]],
-]:
-    """Create masks for all attributes of the given features and split the features
-    into sparse and dense features.
-
-    Args:
-        features: all features
-        zero_features: list of zero features
-
-    Returns:
-        - a list of attribute masks
-        - a map of attribute to dense features
-        - a map of attribute to sparse features
-    """
-    sparse_features = defaultdict(list)
-    dense_features = defaultdict(list)
-    attribute_masks = []
-
-    for list_of_list_of_features in features:
-        dialogue_sparse_features = defaultdict(list)
-        dialogue_dense_features = defaultdict(list)
-
-        # create a mask for every state
-        # to capture which turn has which input
-<<<<<<< HEAD
-        attribute_mask = np.expand_dims(
-            np.expand_dims(np.ones(len(list_of_list_of_features), np.float32), -1), -1
-        )
-=======
-        attribute_mask = np.ones(len(list_of_list_of_features), np.float32)
->>>>>>> 8ba50d45
-
-        for i, list_of_features in enumerate(list_of_list_of_features):
-
-            if list_of_features is None:
-                # use zero features and set mask to zero
-                attribute_mask[i] = 0
-                list_of_features = zero_features
-
-            for features in list_of_features:
-                # in case of ENTITIES, if the attribute type matches either 'entity',
-                # 'role', or 'group' the features correspond to the tag ids of that
-                # entity type in order to distinguish later on between the different
-                # tag ids, we use the entity type as key
-                if attribute == ENTITIES and features.attribute in [
-                    ENTITY_ATTRIBUTE_TYPE,
-                    ENTITY_ATTRIBUTE_GROUP,
-                    ENTITY_ATTRIBUTE_ROLE,
-                ]:
-                    key = features.attribute
-                else:
-                    key = features.type
-
-                # all features should have the same types
-                if features.is_sparse():
-                    dialogue_sparse_features[key].append(features.features)
-                else:
-                    dialogue_dense_features[key].append(features.features)
-
-        for key, value in dialogue_sparse_features.items():
-            sparse_features[key].append(value)
-        for key, value in dialogue_dense_features.items():
-            dense_features[key].append(value)
-
-        # add additional dimensions to attribute mask to get a 3D vector
-        # resulting shape dialogue length x 1 x 1
-        attribute_mask = np.expand_dims(np.expand_dims(attribute_mask, -1), -1)
-        attribute_masks.append(attribute_mask)
-
-    return attribute_masks, dense_features, sparse_features
+import typing
+import copy
+import numpy as np
+import scipy.sparse
+from collections import defaultdict, OrderedDict
+from typing import List, Optional, Text, Dict, Tuple, Union, Any
+
+from rasa.nlu.constants import TOKENS_NAMES
+from rasa.utils.tensorflow.model_data import Data, FeatureArray
+from rasa.utils.tensorflow.constants import MASK
+from rasa.shared.nlu.training_data.message import Message
+from rasa.shared.nlu.constants import (
+    TEXT,
+    ENTITIES,
+    FEATURE_TYPE_SEQUENCE,
+    ENTITY_ATTRIBUTE_TYPE,
+    ENTITY_ATTRIBUTE_GROUP,
+    ENTITY_ATTRIBUTE_ROLE,
+)
+
+if typing.TYPE_CHECKING:
+    from rasa.shared.nlu.training_data.features import Features
+    from rasa.nlu.classifiers.diet_classifier import EntityTagSpec
+
+
+TAG_ID_ORIGIN = "tag_id_origin"
+
+
+def convert_training_examples(
+    training_examples: List[Message],
+    attributes: List[Text],
+    entity_tag_specs: Optional[List["EntityTagSpec"]] = None,
+    featurizers: Optional[List[Text]] = None,
+    bilou_tagging: bool = False,
+) -> List[Dict[Text, List["Features"]]]:
+    """Converts training data into a list of attribute to features.
+
+    Possible attributes are, for example, INTENT, RESPONSE, TEXT, ACTION_TEXT,
+    ACTION_NAME or ENTITIES.
+
+    Args:
+        training_examples: the list of training examples
+        attributes: the attributes to consider
+        entity_tag_specs: the entity specs
+        featurizers: the featurizers to consider
+        bilou_tagging: indicates whether BILOU tagging should be used or not
+
+    Returns:
+        A list of attribute to features.
+    """
+    output = []
+
+    for example in training_examples:
+        attribute_to_features = {}
+        for attribute in attributes:
+            if attribute == ENTITIES:
+                # in case of entities add the tag_ids
+                for tag_spec in entity_tag_specs:
+                    attribute_to_features[attribute] = [
+                        _get_tag_ids(example, tag_spec, bilou_tagging)
+                    ]
+            elif attribute in example.data:
+                attribute_to_features[attribute] = example.get_all_features(
+                    attribute, featurizers
+                )
+        output.append(attribute_to_features)
+
+    return output
+
+
+def _get_tag_ids(
+    example: Message, tag_spec: "EntityTagSpec", bilou_tagging: bool
+) -> "Features":
+    """Creates a feature array containing the tag ids of the given example."""
+    from rasa.nlu.test import determine_token_labels
+    from rasa.nlu.utils.bilou_utils import bilou_tags_to_ids
+    from rasa.shared.nlu.training_data.features import Features
+
+    if bilou_tagging:
+        _tags = bilou_tags_to_ids(example, tag_spec.tags_to_ids, tag_spec.tag_name)
+    else:
+        _tags = []
+        for token in example.get(TOKENS_NAMES[TEXT]):
+            _tag = determine_token_labels(
+                token, example.get(ENTITIES), attribute_key=tag_spec.tag_name
+            )
+            _tags.append(tag_spec.tags_to_ids[_tag])
+
+    # transpose to have seq_len x 1
+    return Features(
+        np.array([_tags]).T, FEATURE_TYPE_SEQUENCE, tag_spec.tag_name, TAG_ID_ORIGIN
+    )
+
+
+def _surface_attributes(
+    features: List[List[Dict[Text, List["Features"]]]],
+    featurizers: Optional[List[Text]] = None,
+) -> Dict[Text, List[List[List["Features"]]]]:
+    """Restructure the input.
+
+    "features_for_examples" can, for example, be a dictionary of attributes (INTENT,
+    TEXT, ACTION_NAME, ACTION_TEXT, ENTITIES, SLOTS, FORM) to a list of features for
+    all dialogue turns in all training trackers.
+    For NLU training it would just be a dictionary of attributes (either INTENT or
+    RESPONSE, TEXT, and potentially ENTITIES) to a list of features for all training
+    examples.
+
+    Args:
+        features: a dictionary of attributes to a list of features for all
+            examples in the training data
+        featurizers: the featurizers to consider
+
+    Returns:
+        A dictionary of attributes to a list of features for all examples.
+    """
+    # collect all attributes
+    attributes = set(
+        attribute
+        for list_of_attribute_to_features in features
+        for attribute_to_features in list_of_attribute_to_features
+        for attribute in attribute_to_features.keys()
+    )
+
+    output = defaultdict(list)
+
+    for list_of_attribute_to_features in features:
+        intermediate_features = defaultdict(list)
+        for attribute_to_features in list_of_attribute_to_features:
+            for attribute in attributes:
+                features = attribute_to_features.get(attribute)
+                if featurizers:
+                    featurizers = _filter_features(features, featurizers)
+
+                # if attribute is not present in the example, populate it with None
+                intermediate_features[attribute].append(features)
+
+        for key, value in intermediate_features.items():
+            output[key].append(value)
+
+    return output
+
+
+def _filter_features(features: Optional[List["Features"]], featurizers: List[Text]):
+    """Filter the given features.
+
+    Return only those features that are coming from one of the given featurizers.
+
+    Args:
+        features: list of features
+        featurizers: names of featurizers to consider
+
+    Returns:
+        The filtered list of features.
+    """
+    if features is None or not featurizers:
+        return features
+
+    # it might be that the list of features also contains some tag_ids
+    # the origin of the tag_ids is set to TAG_ID_ORIGIN
+    # add TAG_ID_ORIGIN to the list of featurizers to make sure that we keep the
+    # tag_ids
+    featurizers.append(TAG_ID_ORIGIN)
+
+    # filter the features
+    return [f for f in features if f.origin in featurizers]
+
+
+def _create_zero_features(
+    all_features: List[List[List["Features"]]],
+) -> List["Features"]:
+    """Computes default feature values.
+
+    All given features should have the same type, e.g. dense or sparse.
+
+    Args:
+        all_features: list containing all feature values encountered in the dataset
+        for an attribute.
+
+    Returns:
+        The default features
+    """
+    example_features = next(
+        iter(
+            [
+                list_of_features
+                for list_of_list_of_features in all_features
+                for list_of_features in list_of_list_of_features
+                if list_of_features is not None
+            ]
+        )
+    )
+
+    # create zero_features for nones
+    zero_features = []
+    for _features in example_features:
+        new_features = copy.deepcopy(_features)
+        if _features.is_dense():
+            new_features.features = np.zeros_like(_features.features)
+        if _features.is_sparse():
+            new_features.features = scipy.sparse.coo_matrix(
+                _features.features.shape, _features.features.dtype
+            )
+        zero_features.append(new_features)
+
+    return zero_features
+
+
+def convert_to_data_format(
+    features: Union[
+        List[List[Dict[Text, List["Features"]]]], List[Dict[Text, List["Features"]]]
+    ],
+    zero_features: Optional[Dict[Text, List["Features"]]] = None,
+    consider_dialogue_dimension: bool = True,
+    featurizers: Optional[List[Text]] = None,
+) -> Tuple[Data, Optional[Dict[Text, List["Features"]]]]:
+    """Converts the input into "Data" format.
+
+    "features_for_examples" can, for example, be a dictionary of attributes (INTENT,
+    TEXT, ACTION_NAME, ACTION_TEXT, ENTITIES, SLOTS, FORM) to a list of features for
+    all dialogue turns in all training trackers.
+    For NLU training it would just be a dictionary of attributes (either INTENT or
+    RESPONSE, TEXT, and potentially ENTITIES) to a list of features for all training
+    examples.
+
+    Args:
+        features: a dictionary of attributes to a list of features for all
+            examples in the training data
+        zero_features: Contains default feature values for attributes
+        consider_dialogue_dimension: If set to false the dialogue dimension will be
+            removed from the resulting sequence features.
+        featurizers: the featurizers to consider
+
+    Returns:
+        Input in "Data" format and zero features
+    """
+    training = False
+    if not zero_features:
+        training = True
+        zero_features = defaultdict(list)
+
+    # unify format of incoming features
+    if isinstance(features[0], Dict):
+        features = [[dicts] for dicts in features]
+
+    attribute_to_features = _surface_attributes(features, featurizers)
+
+    attribute_data = {}
+
+    # During prediction we need to iterate over the zero features attributes to
+    # have all keys in the resulting model data
+    if training:
+        attributes = list(attribute_to_features.keys())
+    else:
+        attributes = list(zero_features.keys())
+
+    # In case an attribute is not present during prediction, replace it with
+    # None values that will then be replaced by zero features
+    dialogue_length = 1
+    num_examples = 1
+    for _features in attribute_to_features.values():
+        num_examples = max(num_examples, len(_features))
+        dialogue_length = max(dialogue_length, len(_features[0]))
+    empty_features = [[None] * dialogue_length] * num_examples
+
+    for attribute in attributes:
+        attribute_data[attribute] = _features_for_attribute(
+            attribute,
+            empty_features,
+            attribute_to_features,
+            training,
+            zero_features,
+            consider_dialogue_dimension,
+        )
+
+    # ensure that all attributes are in the same order
+    attribute_data = OrderedDict(sorted(attribute_data.items()))
+
+    return attribute_data, zero_features
+
+
+def _features_for_attribute(
+    attribute: Text,
+    empty_features: List[Any],
+    attribute_to_features: Dict[Text, List[List[List["Features"]]]],
+    training: bool,
+    zero_features: Dict[Text, List["Features"]],
+    consider_dialogue_dimension: bool,
+) -> Dict[Text, List[FeatureArray]]:
+    """Create the features for the given attribute from the all examples features.
+
+    Args:
+        attribute: the attribute
+        empty_features: empty features
+        attribute_to_features: features for every example
+        training: boolean indicating whether we are currently in training or not
+        zero_features: zero features
+        consider_dialogue_dimension: If set to false the dialogue dimension will be removed from the resulting sequence
+            features.
+
+    Returns:
+        A dictionary of feature type to actual features for the given attribute.
+    """
+    features = (
+        attribute_to_features[attribute]
+        if attribute in attribute_to_features
+        else empty_features
+    )
+
+    # in case some features for a specific attribute are
+    # missing, replace them with a feature vector of zeros
+    if training:
+        zero_features[attribute] = _create_zero_features(features)
+
+    (attribute_masks, _dense_features, _sparse_features) = _extract_features(
+        features, zero_features[attribute], attribute
+    )
+
+    sparse_features = {}
+    dense_features = {}
+
+    for key, values in _sparse_features.items():
+        if consider_dialogue_dimension:
+            sparse_features[key] = FeatureArray(
+                np.array(values), number_of_dimensions=4
+            )
+        else:
+            sparse_features[key] = FeatureArray(
+                np.array([v[0] for v in values]), number_of_dimensions=3
+            )
+
+    for key, values in _dense_features.items():
+        if consider_dialogue_dimension:
+            dense_features[key] = FeatureArray(np.array(values), number_of_dimensions=4)
+        else:
+            dense_features[key] = FeatureArray(
+                np.array([v[0] for v in values]), number_of_dimensions=3
+            )
+
+    if consider_dialogue_dimension:
+        attribute_to_feature_arrays = {
+            MASK: [FeatureArray(np.array(attribute_masks), number_of_dimensions=4)]
+        }
+    else:
+        attribute_to_feature_arrays = {
+            MASK: [
+                FeatureArray(
+                    np.array(np.squeeze(attribute_masks, -1)), number_of_dimensions=3
+                )
+            ]
+        }
+
+    feature_types = set()
+    feature_types.update(list(dense_features.keys()))
+    feature_types.update(list(sparse_features.keys()))
+
+    for feature_type in feature_types:
+        attribute_to_feature_arrays[feature_type] = []
+        if feature_type in sparse_features:
+            attribute_to_feature_arrays[feature_type].append(
+                sparse_features[feature_type]
+            )
+        if feature_type in dense_features:
+            attribute_to_feature_arrays[feature_type].append(
+                dense_features[feature_type]
+            )
+
+    return attribute_to_feature_arrays
+
+
+def _extract_features(
+    features: List[List[List["Features"]]],
+    zero_features: List["Features"],
+    attribute: Text,
+) -> Tuple[
+    List[np.ndarray],
+    Dict[Text, List[List["Features"]]],
+    Dict[Text, List[List["Features"]]],
+]:
+    """Create masks for all attributes of the given features and split the features
+    into sparse and dense features.
+
+    Args:
+        features: all features
+        zero_features: list of zero features
+
+    Returns:
+        - a list of attribute masks
+        - a map of attribute to dense features
+        - a map of attribute to sparse features
+    """
+    sparse_features = defaultdict(list)
+    dense_features = defaultdict(list)
+    attribute_masks = []
+
+    for list_of_list_of_features in features:
+        dialogue_sparse_features = defaultdict(list)
+        dialogue_dense_features = defaultdict(list)
+
+        # create a mask for every state
+        # to capture which turn has which input
+        attribute_mask = np.ones(len(list_of_list_of_features), np.float32)
+
+        for i, list_of_features in enumerate(list_of_list_of_features):
+
+            if list_of_features is None:
+                # use zero features and set mask to zero
+                attribute_mask[i] = 0
+                list_of_features = zero_features
+
+            for features in list_of_features:
+                # in case of ENTITIES, if the attribute type matches either 'entity',
+                # 'role', or 'group' the features correspond to the tag ids of that
+                # entity type in order to distinguish later on between the different
+                # tag ids, we use the entity type as key
+                if attribute == ENTITIES and features.attribute in [
+                    ENTITY_ATTRIBUTE_TYPE,
+                    ENTITY_ATTRIBUTE_GROUP,
+                    ENTITY_ATTRIBUTE_ROLE,
+                ]:
+                    key = features.attribute
+                else:
+                    key = features.type
+
+                # all features should have the same types
+                if features.is_sparse():
+                    dialogue_sparse_features[key].append(features.features)
+                else:
+                    dialogue_dense_features[key].append(features.features)
+
+        for key, value in dialogue_sparse_features.items():
+            sparse_features[key].append(value)
+        for key, value in dialogue_dense_features.items():
+            dense_features[key].append(value)
+
+        # add additional dimensions to attribute mask to get a 3D vector
+        # resulting shape dialogue length x 1 x 1
+        attribute_mask = np.expand_dims(np.expand_dims(attribute_mask, -1), -1)
+        attribute_masks.append(attribute_mask)
+
+    return attribute_masks, dense_features, sparse_features