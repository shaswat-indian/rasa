--- conflicted
+++ resolved
@@ -228,13 +228,8 @@
         from rasax.community import local
 
         rasa_x_token = generate_rasa_x_token()
-<<<<<<< HEAD
         process = start_rasa_for_local_rasa_x(args, rasa_x_token=rasa_x_token)
         try:
-            local.main(args, ".", args.data, token=rasa_x_token)
+            local.main(args, project_path, args.data, token=rasa_x_token)
         finally:
-            process.terminate()
-=======
-        start_rasa_for_local_rasa_x(args, rasa_x_token=rasa_x_token)
-        local.main(args, project_path, args.data, token=rasa_x_token)
->>>>>>> b275bb62
+            process.terminate()