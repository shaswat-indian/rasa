--- conflicted
+++ resolved
@@ -39,14 +39,16 @@
 
 NUMBER_OF_SUB_TOKENS = "number_of_sub_tokens"
 
-<<<<<<< HEAD
-MESSAGE_ATTRIBUTES = [TEXT, INTENT, RESPONSE, ACTION_NAME, ACTION_TEXT]
+MESSAGE_ATTRIBUTES = [
+    TEXT,
+    INTENT,
+    RESPONSE,
+    ACTION_NAME,
+    ACTION_TEXT,
+    INTENT_RESPONSE_KEY,
+]
 # the dense featurizable attributes are essentially text attributes
 DENSE_FEATURIZABLE_ATTRIBUTES = [TEXT, RESPONSE, ACTION_TEXT]
-=======
-MESSAGE_ATTRIBUTES = [TEXT, INTENT, RESPONSE, INTENT_RESPONSE_KEY]
-DENSE_FEATURIZABLE_ATTRIBUTES = [TEXT, RESPONSE]
->>>>>>> e6be2fe3
 
 LANGUAGE_MODEL_DOCS = {
     TEXT: "text_language_model_doc",
@@ -63,12 +65,9 @@
     TEXT: "text_tokens",
     INTENT: "intent_tokens",
     RESPONSE: "response_tokens",
-<<<<<<< HEAD
     ACTION_NAME: "action_name_tokens",
     ACTION_TEXT: "action_text_tokens",
-=======
     INTENT_RESPONSE_KEY: "intent_response_key_tokens",
->>>>>>> e6be2fe3
 }
 
 TOKENS = "tokens"
