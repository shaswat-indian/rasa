<<<<<<< HEAD
from rasa.shared.nlu.constants import (
    TEXT,
    INTENT,
    RESPONSE,
    INTENT_RESPONSE_KEY,
    ENTITY_ATTRIBUTE_TYPE,
    ENTITY_ATTRIBUTE_GROUP,
    ENTITY_ATTRIBUTE_ROLE,
)

=======
TEXT = "text"
INTENT = "intent"
RESPONSE = "response"
ACTION_TEXT = "action_text"

INTENT_RESPONSE_KEY = "intent_response_key"

ACTION_NAME = "action_name"
INTENT_NAME = "intent_name"

ENTITIES = "entities"
>>>>>>> 12db4e15
BILOU_ENTITIES = "bilou_entities"
BILOU_ENTITIES_ROLE = "bilou_entities_role"
BILOU_ENTITIES_GROUP = "bilou_entities_group"

ENTITY_ATTRIBUTE_TEXT = "text"
ENTITY_ATTRIBUTE_CONFIDENCE = "confidence"
ENTITY_ATTRIBUTE_CONFIDENCE_TYPE = (
    f"{ENTITY_ATTRIBUTE_CONFIDENCE}_{ENTITY_ATTRIBUTE_TYPE}"
)
ENTITY_ATTRIBUTE_CONFIDENCE_GROUP = (
    f"{ENTITY_ATTRIBUTE_CONFIDENCE}_{ENTITY_ATTRIBUTE_GROUP}"
)
ENTITY_ATTRIBUTE_CONFIDENCE_ROLE = (
    f"{ENTITY_ATTRIBUTE_CONFIDENCE}_{ENTITY_ATTRIBUTE_ROLE}"
)

NUMBER_OF_SUB_TOKENS = "number_of_sub_tokens"

MESSAGE_ATTRIBUTES = [
    TEXT,
    INTENT,
    RESPONSE,
    ACTION_NAME,
    ACTION_TEXT,
    INTENT_RESPONSE_KEY,
]
# the dense featurizable attributes are essentially text attributes
DENSE_FEATURIZABLE_ATTRIBUTES = [TEXT, RESPONSE, ACTION_TEXT]

LANGUAGE_MODEL_DOCS = {
    TEXT: "text_language_model_doc",
    RESPONSE: "response_language_model_doc",
    ACTION_TEXT: "action_text_model_doc",
}
SPACY_DOCS = {
    TEXT: "text_spacy_doc",
    RESPONSE: "response_spacy_doc",
    ACTION_TEXT: "action_text_spacy_doc",
}

TOKENS_NAMES = {
    TEXT: "text_tokens",
    INTENT: "intent_tokens",
    RESPONSE: "response_tokens",
    ACTION_NAME: "action_name_tokens",
    ACTION_TEXT: "action_text_tokens",
    INTENT_RESPONSE_KEY: "intent_response_key_tokens",
}

TOKENS = "tokens"
TOKEN_IDS = "token_ids"

SEQUENCE_FEATURES = "sequence_features"
SENTENCE_FEATURES = "sentence_features"

RESPONSE_SELECTOR_PROPERTY_NAME = "response_selector"
RESPONSE_SELECTOR_RETRIEVAL_INTENTS = "all_retrieval_intents"
RESPONSE_SELECTOR_DEFAULT_INTENT = "default"
RESPONSE_SELECTOR_PREDICTION_KEY = "response"
RESPONSE_SELECTOR_RANKING_KEY = "ranking"
RESPONSE_SELECTOR_RESPONSES_KEY = "response_templates"

INTENT_RANKING_KEY = "intent_ranking"
PREDICTED_CONFIDENCE_KEY = "confidence"
INTENT_NAME_KEY = "name"

FEATURIZER_CLASS_ALIAS = "alias"

NO_LENGTH_RESTRICTION = -1<|MERGE_RESOLUTION|>--- conflicted
+++ resolved
@@ -1,27 +1,5 @@
-<<<<<<< HEAD
-from rasa.shared.nlu.constants import (
-    TEXT,
-    INTENT,
-    RESPONSE,
-    INTENT_RESPONSE_KEY,
-    ENTITY_ATTRIBUTE_TYPE,
-    ENTITY_ATTRIBUTE_GROUP,
-    ENTITY_ATTRIBUTE_ROLE,
-)
+import rasa.shared.nlu.constants
 
-=======
-TEXT = "text"
-INTENT = "intent"
-RESPONSE = "response"
-ACTION_TEXT = "action_text"
-
-INTENT_RESPONSE_KEY = "intent_response_key"
-
-ACTION_NAME = "action_name"
-INTENT_NAME = "intent_name"
-
-ENTITIES = "entities"
->>>>>>> 12db4e15
 BILOU_ENTITIES = "bilou_entities"
 BILOU_ENTITIES_ROLE = "bilou_entities_role"
 BILOU_ENTITIES_GROUP = "bilou_entities_group"
@@ -29,46 +7,50 @@
 ENTITY_ATTRIBUTE_TEXT = "text"
 ENTITY_ATTRIBUTE_CONFIDENCE = "confidence"
 ENTITY_ATTRIBUTE_CONFIDENCE_TYPE = (
-    f"{ENTITY_ATTRIBUTE_CONFIDENCE}_{ENTITY_ATTRIBUTE_TYPE}"
+    f"{ENTITY_ATTRIBUTE_CONFIDENCE}_{rasa.shared.nlu.constants.ENTITY_ATTRIBUTE_TYPE}"
 )
 ENTITY_ATTRIBUTE_CONFIDENCE_GROUP = (
-    f"{ENTITY_ATTRIBUTE_CONFIDENCE}_{ENTITY_ATTRIBUTE_GROUP}"
+    f"{ENTITY_ATTRIBUTE_CONFIDENCE}_{rasa.shared.nlu.constants.ENTITY_ATTRIBUTE_GROUP}"
 )
 ENTITY_ATTRIBUTE_CONFIDENCE_ROLE = (
-    f"{ENTITY_ATTRIBUTE_CONFIDENCE}_{ENTITY_ATTRIBUTE_ROLE}"
+    f"{ENTITY_ATTRIBUTE_CONFIDENCE}_{rasa.shared.nlu.constants.ENTITY_ATTRIBUTE_ROLE}"
 )
 
 NUMBER_OF_SUB_TOKENS = "number_of_sub_tokens"
 
 MESSAGE_ATTRIBUTES = [
-    TEXT,
-    INTENT,
-    RESPONSE,
-    ACTION_NAME,
-    ACTION_TEXT,
-    INTENT_RESPONSE_KEY,
+    rasa.shared.nlu.constants.TEXT,
+    rasa.shared.nlu.constants.INTENT,
+    rasa.shared.nlu.constants.RESPONSE,
+    rasa.shared.nlu.constants.ACTION_NAME,
+    rasa.shared.nlu.constants.ACTION_TEXT,
+    rasa.shared.nlu.constants.INTENT_RESPONSE_KEY,
 ]
 # the dense featurizable attributes are essentially text attributes
-DENSE_FEATURIZABLE_ATTRIBUTES = [TEXT, RESPONSE, ACTION_TEXT]
+DENSE_FEATURIZABLE_ATTRIBUTES = [
+    rasa.shared.nlu.constants.TEXT,
+    rasa.shared.nlu.constants.RESPONSE,
+    rasa.shared.nlu.constants.ACTION_TEXT,
+]
 
 LANGUAGE_MODEL_DOCS = {
-    TEXT: "text_language_model_doc",
-    RESPONSE: "response_language_model_doc",
-    ACTION_TEXT: "action_text_model_doc",
+    rasa.shared.nlu.constants.TEXT: "text_language_model_doc",
+    rasa.shared.nlu.constants.RESPONSE: "response_language_model_doc",
+    rasa.shared.nlu.constants.ACTION_TEXT: "action_text_model_doc",
 }
 SPACY_DOCS = {
-    TEXT: "text_spacy_doc",
-    RESPONSE: "response_spacy_doc",
-    ACTION_TEXT: "action_text_spacy_doc",
+    rasa.shared.nlu.constants.TEXT: "text_spacy_doc",
+    rasa.shared.nlu.constants.RESPONSE: "response_spacy_doc",
+    rasa.shared.nlu.constants.ACTION_TEXT: "action_text_spacy_doc",
 }
 
 TOKENS_NAMES = {
-    TEXT: "text_tokens",
-    INTENT: "intent_tokens",
-    RESPONSE: "response_tokens",
-    ACTION_NAME: "action_name_tokens",
-    ACTION_TEXT: "action_text_tokens",
-    INTENT_RESPONSE_KEY: "intent_response_key_tokens",
+    rasa.shared.nlu.constants.TEXT: "text_tokens",
+    rasa.shared.nlu.constants.INTENT: "intent_tokens",
+    rasa.shared.nlu.constants.RESPONSE: "response_tokens",
+    rasa.shared.nlu.constants.ACTION_NAME: "action_name_tokens",
+    rasa.shared.nlu.constants.ACTION_TEXT: "action_text_tokens",
+    rasa.shared.nlu.constants.INTENT_RESPONSE_KEY: "intent_response_key_tokens",
 }
 
 TOKENS = "tokens"
