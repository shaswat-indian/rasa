import copy
import logging
from collections import defaultdict
from pathlib import Path

import numpy as np
import os
import scipy.sparse
import tensorflow as tf

from typing import Any, Dict, List, Optional, Text, Tuple, Union, Type

import rasa.shared.utils.io
import rasa.utils.io as io_utils
import rasa.nlu.utils.bilou_utils as bilou_utils
from rasa.shared.constants import DIAGNOSTIC_DATA
from rasa.nlu.featurizers.featurizer import Featurizer
from rasa.nlu.components import Component
from rasa.nlu.classifiers.classifier import IntentClassifier
from rasa.nlu.extractors.extractor import EntityExtractor, EntityTagSpec
from rasa.nlu.classifiers import LABEL_RANKING_LENGTH
from rasa.utils import train_utils
from rasa.utils.tensorflow import layers
from rasa.utils.tensorflow.models import RasaModel, TransformerRasaModel
from rasa.utils.tensorflow.model_data import (
    RasaModelData,
    FeatureSignature,
    FeatureArray,
)
from rasa.shared.nlu.constants import (
    TEXT,
    INTENT,
    INTENT_RESPONSE_KEY,
    ENTITIES,
    ENTITY_ATTRIBUTE_TYPE,
    ENTITY_ATTRIBUTE_GROUP,
    ENTITY_ATTRIBUTE_ROLE,
    NO_ENTITY_TAG,
    SPLIT_ENTITIES_BY_COMMA,
    TOKENS_NAMES,
)
from rasa.nlu.config import RasaNLUModelConfig
from rasa.shared.exceptions import InvalidConfigException
<<<<<<< HEAD
from rasa.shared.nlu.training_data.training_data import TrainingData, TrainingDataChunk
=======
from rasa.shared.nlu.training_data.training_data import TrainingDataFull
>>>>>>> b8f3c870
from rasa.shared.nlu.training_data.message import Message
from rasa.nlu.model import Metadata
from rasa.utils.tensorflow.constants import (
    LABEL,
    IDS,
    HIDDEN_LAYERS_SIZES,
    SHARE_HIDDEN_LAYERS,
    TRANSFORMER_SIZE,
    NUM_TRANSFORMER_LAYERS,
    NUM_HEADS,
    BATCH_SIZES,
    BATCH_STRATEGY,
    EPOCHS,
    RANDOM_SEED,
    LEARNING_RATE,
    RANKING_LENGTH,
    LOSS_TYPE,
    SIMILARITY_TYPE,
    NUM_NEG,
    SPARSE_INPUT_DROPOUT,
    DENSE_INPUT_DROPOUT,
    MASKED_LM,
    ENTITY_RECOGNITION,
    TENSORBOARD_LOG_DIR,
    INTENT_CLASSIFICATION,
    EVAL_NUM_EXAMPLES,
    EVAL_NUM_EPOCHS,
    UNIDIRECTIONAL_ENCODER,
    DROP_RATE,
    DROP_RATE_ATTENTION,
    WEIGHT_SPARSITY,
    NEGATIVE_MARGIN_SCALE,
    REGULARIZATION_CONSTANT,
    SCALE_LOSS,
    USE_MAX_NEG_SIM,
    MAX_NEG_SIM,
    MAX_POS_SIM,
    EMBEDDING_DIMENSION,
    BILOU_FLAG,
    KEY_RELATIVE_ATTENTION,
    VALUE_RELATIVE_ATTENTION,
    MAX_RELATIVE_POSITION,
    AUTO,
    BALANCED,
    CROSS_ENTROPY,
    TENSORBOARD_LOG_LEVEL,
    CONCAT_DIMENSION,
    FEATURIZERS,
    CHECKPOINT_MODEL,
    SEQUENCE,
    SENTENCE,
    SEQUENCE_LENGTH,
    DENSE_DIMENSION,
    MASK,
    CONSTRAIN_SIMILARITIES,
    MODEL_CONFIDENCE,
    SOFTMAX,
)
from rasa.utils.tensorflow.data_generator import (
    DataChunkFile,
    RasaDataChunkFileGenerator,
    RasaBatchDataGenerator,
)

logger = logging.getLogger(__name__)


SPARSE = "sparse"
DENSE = "dense"
LABEL_KEY = LABEL
LABEL_SUB_KEY = IDS

POSSIBLE_TAGS = [ENTITY_ATTRIBUTE_TYPE, ENTITY_ATTRIBUTE_ROLE, ENTITY_ATTRIBUTE_GROUP]


class DIETClassifier(IntentClassifier, EntityExtractor):
    """A multi-task model for intent classification and entity extraction.

    DIET is Dual Intent and Entity Transformer.
    The architecture is based on a transformer which is shared for both tasks.
    A sequence of entity labels is predicted through a Conditional Random Field (CRF)
    tagging layer on top of the transformer output sequence corresponding to the
    input sequence of tokens. The transformer output for the ``__CLS__`` token and
    intent labels are embedded into a single semantic vector space. We use the
    dot-product loss to maximize the similarity with the target label and minimize
    similarities with negative samples.
    """

    @classmethod
    def required_components(cls) -> List[Type[Component]]:
        return [Featurizer]

    # please make sure to update the docs when changing a default parameter
    defaults = {
        # ## Architecture of the used neural network
        # Hidden layer sizes for layers before the embedding layers for user message
        # and labels.
        # The number of hidden layers is equal to the length of the corresponding list.
        HIDDEN_LAYERS_SIZES: {TEXT: [], LABEL: []},
        # Whether to share the hidden layer weights between user message and labels.
        SHARE_HIDDEN_LAYERS: False,
        # Number of units in transformer
        TRANSFORMER_SIZE: 256,
        # Number of transformer layers
        NUM_TRANSFORMER_LAYERS: 2,
        # Number of attention heads in transformer
        NUM_HEADS: 4,
        # If 'True' use key relative embeddings in attention
        KEY_RELATIVE_ATTENTION: False,
        # If 'True' use value relative embeddings in attention
        VALUE_RELATIVE_ATTENTION: False,
        # Max position for relative embeddings
        MAX_RELATIVE_POSITION: None,
        # Use a unidirectional or bidirectional encoder.
        UNIDIRECTIONAL_ENCODER: False,
        # ## Training parameters
        # Initial and final batch sizes:
        # Batch size will be linearly increased for each epoch.
        BATCH_SIZES: [64, 256],
        # Strategy used when creating batches.
        # Can be either 'sequence' or 'balanced'.
        BATCH_STRATEGY: BALANCED,
        # Number of epochs to train
        EPOCHS: 300,
        # Set random seed to any 'int' to get reproducible results
        RANDOM_SEED: None,
        # Initial learning rate for the optimizer
        LEARNING_RATE: 0.001,
        # ## Parameters for embeddings
        # Dimension size of embedding vectors
        EMBEDDING_DIMENSION: 20,
        # Dense dimension to use for sparse features.
        DENSE_DIMENSION: {TEXT: 128, LABEL: 20},
        # Default dimension to use for concatenating sequence and sentence features.
        CONCAT_DIMENSION: {TEXT: 128, LABEL: 20},
        # The number of incorrect labels. The algorithm will minimize
        # their similarity to the user input during training.
        NUM_NEG: 20,
        # Type of similarity measure to use, either 'auto' or 'cosine' or 'inner'.
        SIMILARITY_TYPE: AUTO,
        # The type of the loss function, either 'cross_entropy' or 'margin'.
        LOSS_TYPE: CROSS_ENTROPY,
        # Number of top intents to normalize scores for. Applicable with
        # loss type 'cross_entropy' and 'softmax' confidences. Set to 0
        # to turn off normalization.
        RANKING_LENGTH: 10,
        # Indicates how similar the algorithm should try to make embedding vectors
        # for correct labels.
        # Should be 0.0 < ... < 1.0 for 'cosine' similarity type.
        MAX_POS_SIM: 0.8,
        # Maximum negative similarity for incorrect labels.
        # Should be -1.0 < ... < 1.0 for 'cosine' similarity type.
        MAX_NEG_SIM: -0.4,
        # If 'True' the algorithm only minimizes maximum similarity over
        # incorrect intent labels, used only if 'loss_type' is set to 'margin'.
        USE_MAX_NEG_SIM: True,
        # If 'True' scale loss inverse proportionally to the confidence
        # of the correct prediction
        SCALE_LOSS: False,
        # ## Regularization parameters
        # The scale of regularization
        REGULARIZATION_CONSTANT: 0.002,
        # The scale of how important is to minimize the maximum similarity
        # between embeddings of different labels,
        # used only if 'loss_type' is set to 'margin'.
        NEGATIVE_MARGIN_SCALE: 0.8,
        # Dropout rate for encoder
        DROP_RATE: 0.2,
        # Dropout rate for attention
        DROP_RATE_ATTENTION: 0,
        # Sparsity of the weights in dense layers
        WEIGHT_SPARSITY: 0.8,
        # If 'True' apply dropout to sparse input tensors
        SPARSE_INPUT_DROPOUT: True,
        # If 'True' apply dropout to dense input tensors
        DENSE_INPUT_DROPOUT: True,
        # ## Evaluation parameters
        # How often calculate validation accuracy.
        # Small values may hurt performance, e.g. model accuracy.
        EVAL_NUM_EPOCHS: 20,
        # How many examples to use for hold out validation set
        # Large values may hurt performance, e.g. model accuracy.
        EVAL_NUM_EXAMPLES: 0,
        # ## Model config
        # If 'True' intent classification is trained and intent predicted.
        INTENT_CLASSIFICATION: True,
        # If 'True' named entity recognition is trained and entities predicted.
        ENTITY_RECOGNITION: True,
        # If 'True' random tokens of the input message will be masked and the model
        # should predict those tokens.
        MASKED_LM: False,
        # 'BILOU_flag' determines whether to use BILOU tagging or not.
        # If set to 'True' labelling is more rigorous, however more
        # examples per entity are required.
        # Rule of thumb: you should have more than 100 examples per entity.
        BILOU_FLAG: True,
        # If you want to use tensorboard to visualize training and validation metrics,
        # set this option to a valid output directory.
        TENSORBOARD_LOG_DIR: None,
        # Define when training metrics for tensorboard should be logged.
        # Either after every epoch or for every training step.
        # Valid values: 'epoch' and 'batch'
        TENSORBOARD_LOG_LEVEL: "epoch",
        # Perform model checkpointing
        CHECKPOINT_MODEL: False,
        # Specify what features to use as sequence and sentence features
        # By default all features in the pipeline are used.
        FEATURIZERS: [],
        # Split entities by comma, this makes sense e.g. for a list of ingredients
        # in a recipie, but it doesn't make sense for the parts of an address
        SPLIT_ENTITIES_BY_COMMA: True,
        # If 'True' applies sigmoid on all similarity terms and adds
        # it to the loss function to ensure that similarity values are
        # approximately bounded. Used inside softmax loss only.
        CONSTRAIN_SIMILARITIES: False,
        # Model confidence to be returned during inference. Possible values -
        # 'softmax', 'cosine', 'inner'.
        MODEL_CONFIDENCE: SOFTMAX,
    }

    # init helpers
    def _check_masked_lm(self) -> None:
        if (
            self.component_config[MASKED_LM]
            and self.component_config[NUM_TRANSFORMER_LAYERS] == 0
        ):
            raise ValueError(
                f"If number of transformer layers is 0, "
                f"'{MASKED_LM}' option should be 'False'."
            )

    def _check_share_hidden_layers_sizes(self) -> None:
        if self.component_config.get(SHARE_HIDDEN_LAYERS):
            first_hidden_layer_sizes = next(
                iter(self.component_config[HIDDEN_LAYERS_SIZES].values())
            )
            # check that all hidden layer sizes are the same
            identical_hidden_layer_sizes = all(
                current_hidden_layer_sizes == first_hidden_layer_sizes
                for current_hidden_layer_sizes in self.component_config[
                    HIDDEN_LAYERS_SIZES
                ].values()
            )
            if not identical_hidden_layer_sizes:
                raise ValueError(
                    f"If hidden layer weights are shared, "
                    f"{HIDDEN_LAYERS_SIZES} must coincide."
                )

    def _check_config_parameters(self) -> None:
        self.component_config = train_utils.check_deprecated_options(
            self.component_config
        )

        self._check_masked_lm()
        self._check_share_hidden_layers_sizes()

        self.component_config = train_utils.update_confidence_type(
            self.component_config
        )

        train_utils.validate_configuration_settings(self.component_config)

        self.component_config = train_utils.update_deprecated_loss_type(
            self.component_config
        )

        self.component_config = train_utils.update_similarity_type(
            self.component_config
        )
        self.component_config = train_utils.update_evaluation_parameters(
            self.component_config
        )

    # package safety checks
    @classmethod
    def required_packages(cls) -> List[Text]:
        return ["tensorflow"]

    def __init__(
        self,
        component_config: Optional[Dict[Text, Any]] = None,
        index_label_id_mapping: Optional[Dict[int, Text]] = None,
        entity_tag_specs: Optional[List[EntityTagSpec]] = None,
        model: Optional[RasaModel] = None,
        finetune_mode: bool = False,
    ) -> None:
        """Declare instance variables with default values."""
        if component_config is not None and EPOCHS not in component_config:
            rasa.shared.utils.io.raise_warning(
                f"Please configure the number of '{EPOCHS}' in your configuration file."
                f" We will change the default value of '{EPOCHS}' in the future to 1. "
            )

        super().__init__(component_config)

        self._check_config_parameters()

        # transform numbers to labels
        self.index_label_id_mapping = index_label_id_mapping
        self.label_id_index_mapping = None

        self._entity_tag_specs = entity_tag_specs

        self.model = model

        self.tmp_checkpoint_dir = None
        if self.component_config[CHECKPOINT_MODEL]:
            self.tmp_checkpoint_dir = Path(rasa.utils.io.create_temporary_directory())

        self._label_data: Optional[RasaModelData] = None
        self._data_example: Optional[Dict[Text, List[FeatureArray]]] = None

        self.split_entities_config = self.init_split_entities()

        self.finetune_mode = finetune_mode

        if not self.model and self.finetune_mode:
            raise rasa.shared.exceptions.InvalidParameterException(
                f"{self.__class__.__name__} was instantiated "
                f"with `model=None` and `finetune_mode=True`. "
                f"This is not a valid combination as the component "
                f"needs an already instantiated and trained model "
                f"to continue training in finetune mode."
            )

    @property
    def label_key(self) -> Optional[Text]:
        """Return key if intent classification is activated."""
        return LABEL_KEY if self.component_config[INTENT_CLASSIFICATION] else None

    @property
    def label_sub_key(self) -> Optional[Text]:
        """Return sub key if intent classification is activated."""
        return LABEL_SUB_KEY if self.component_config[INTENT_CLASSIFICATION] else None

    @staticmethod
    def model_class() -> Type[RasaModel]:
        return DIET

    # training data helpers:
    @staticmethod
    def _label_id_index_mapping(
        training_data: TrainingDataFull, attribute: Text
    ) -> Dict[Text, int]:
        """Create label_id dictionary."""
        distinct_label_ids = {
            example.get(attribute) for example in training_data.intent_examples
        } - {None}
        return {
            label_id: idx for idx, label_id in enumerate(sorted(distinct_label_ids))
        }

    @staticmethod
    def _invert_mapping(mapping: Dict) -> Dict:
        return {value: key for key, value in mapping.items()}

<<<<<<< HEAD
    def _create_label_index_mappings(
        self, training_data: TrainingData, attribute: Text
    ) -> None:
        self.label_id_index_mapping = self._label_id_index_mapping(
            training_data, attribute=attribute
        )
        self.index_label_id_mapping = self._invert_mapping(self.label_id_index_mapping)

    def _create_entity_tag_specs(self, training_data: TrainingData) -> None:
=======
    def _create_entity_tag_specs(
        self, training_data: TrainingDataFull
    ) -> List[EntityTagSpec]:
>>>>>>> b8f3c870
        """Create entity tag specifications with their respective tag id mappings."""
        _tag_specs = []

        for tag_name in POSSIBLE_TAGS:
            if self.component_config[BILOU_FLAG]:
                tag_id_index_mapping = bilou_utils.build_tag_id_dict(
                    training_data, tag_name
                )
            else:
                tag_id_index_mapping = self._tag_id_index_mapping_for(
                    tag_name, training_data
                )

            if tag_id_index_mapping:
                _tag_specs.append(
                    EntityTagSpec(
                        tag_name=tag_name,
                        tags_to_ids=tag_id_index_mapping,
                        ids_to_tags=self._invert_mapping(tag_id_index_mapping),
                        num_tags=len(tag_id_index_mapping),
                    )
                )

        self._entity_tag_specs = _tag_specs

    @staticmethod
    def _tag_id_index_mapping_for(
        tag_name: Text, training_data: TrainingDataFull
    ) -> Optional[Dict[Text, int]]:
        """Create mapping from tag name to id."""
        if tag_name == ENTITY_ATTRIBUTE_ROLE:
            distinct_tags = training_data.entity_roles
        elif tag_name == ENTITY_ATTRIBUTE_GROUP:
            distinct_tags = training_data.entity_groups
        else:
            distinct_tags = training_data.entities

        distinct_tags = distinct_tags - {NO_ENTITY_TAG} - {None}

        if not distinct_tags:
            return None

        tag_id_dict = {
            tag_id: idx for idx, tag_id in enumerate(sorted(distinct_tags), 1)
        }
        # NO_ENTITY_TAG corresponds to non-entity which should correspond to 0 index
        # needed for correct prediction for padding
        tag_id_dict[NO_ENTITY_TAG] = 0

        return tag_id_dict

    @staticmethod
    def _find_example_for_label(
        label: Text, examples: List[Message], attribute: Text
    ) -> Optional[Message]:
        for ex in examples:
            if ex.get(attribute) == label:
                return ex
        return None

    def _check_labels_features_exist(
        self, labels_example: List[Message], attribute: Text
    ) -> bool:
        """Checks if all labels have features set."""

        return all(
            label_example.features_present(
                attribute, self.component_config[FEATURIZERS]
            )
            for label_example in labels_example
        )

    def _extract_features(
        self, message: Message, attribute: Text
    ) -> Dict[Text, Union[scipy.sparse.spmatrix, np.ndarray]]:
        (
            sparse_sequence_features,
            sparse_sentence_features,
        ) = message.get_sparse_features(attribute, self.component_config[FEATURIZERS])
        dense_sequence_features, dense_sentence_features = message.get_dense_features(
            attribute, self.component_config[FEATURIZERS]
        )

        if dense_sequence_features is not None and sparse_sequence_features is not None:
            if (
                dense_sequence_features.features.shape[0]
                != sparse_sequence_features.features.shape[0]
            ):
                raise ValueError(
                    f"Sequence dimensions for sparse and dense sequence features "
                    f"don't coincide in '{message.get(TEXT)}'"
                    f"for attribute '{attribute}'."
                )
        if dense_sentence_features is not None and sparse_sentence_features is not None:
            if (
                dense_sentence_features.features.shape[0]
                != sparse_sentence_features.features.shape[0]
            ):
                raise ValueError(
                    f"Sequence dimensions for sparse and dense sentence features "
                    f"don't coincide in '{message.get(TEXT)}'"
                    f"for attribute '{attribute}'."
                )

        # If we don't use the transformer and we don't want to do entity recognition,
        # to speed up training take only the sentence features as feature vector.
        # We would not make use of the sequence anyway in this setup. Carrying over
        # those features to the actual training process takes quite some time.
        if (
            self.component_config[NUM_TRANSFORMER_LAYERS] == 0
            and not self.component_config[ENTITY_RECOGNITION]
            and attribute not in [INTENT, INTENT_RESPONSE_KEY]
        ):
            sparse_sequence_features = None
            dense_sequence_features = None

        out = {}

        if sparse_sentence_features is not None:
            out[f"{SPARSE}_{SENTENCE}"] = sparse_sentence_features.features
        if sparse_sequence_features is not None:
            out[f"{SPARSE}_{SEQUENCE}"] = sparse_sequence_features.features
        if dense_sentence_features is not None:
            out[f"{DENSE}_{SENTENCE}"] = dense_sentence_features.features
        if dense_sequence_features is not None:
            out[f"{DENSE}_{SEQUENCE}"] = dense_sequence_features.features

        return out

    def _check_input_dimension_consistency(self, model_data: RasaModelData) -> None:
        """Checks if features have same dimensionality if hidden layers are shared."""
        if self.component_config.get(SHARE_HIDDEN_LAYERS):
            num_text_sentence_features = model_data.number_of_units(TEXT, SENTENCE)
            num_label_sentence_features = model_data.number_of_units(LABEL, SENTENCE)
            num_text_sequence_features = model_data.number_of_units(TEXT, SEQUENCE)
            num_label_sequence_features = model_data.number_of_units(LABEL, SEQUENCE)

            if (0 < num_text_sentence_features != num_label_sentence_features > 0) or (
                0 < num_text_sequence_features != num_label_sequence_features > 0
            ):
                raise ValueError(
                    "If embeddings are shared text features and label features "
                    "must coincide. Check the output dimensions of previous components."
                )

    def _extract_labels_precomputed_features(
        self, label_examples: List[Message], attribute: Text = INTENT
    ) -> Tuple[List[FeatureArray], List[FeatureArray]]:
        """Collects precomputed encodings."""
        features = defaultdict(list)

        for e in label_examples:
            label_features = self._extract_features(e, attribute)
            for feature_key, feature_value in label_features.items():
                features[feature_key].append(feature_value)

        sequence_features = []
        sentence_features = []
        for feature_name, feature_value in features.items():
            if SEQUENCE in feature_name:
                sequence_features.append(
                    FeatureArray(np.array(feature_value), number_of_dimensions=3)
                )
            else:
                sentence_features.append(
                    FeatureArray(np.array(feature_value), number_of_dimensions=3)
                )

        return sequence_features, sentence_features

    @staticmethod
    def _compute_default_label_features(
        labels_example: List[Message],
    ) -> List[FeatureArray]:
        """Computes one-hot representation for the labels."""
        logger.debug("No label features found. Computing default label features.")

        eye_matrix = np.eye(len(labels_example), dtype=np.float32)
        # add sequence dimension to one-hot labels
        return [
            FeatureArray(
                np.array([np.expand_dims(a, 0) for a in eye_matrix]),
                number_of_dimensions=3,
            )
        ]

    def _create_label_data(
        self,
        training_data: TrainingDataFull,
        label_id_dict: Dict[Text, int],
        attribute: Text,
    ) -> RasaModelData:
        """Create matrix with label_ids encoded in rows as bag of words.

        Find a training example for each label and get the encoded features
        from the corresponding Message object.
        If the features are already computed, fetch them from the message object
        else compute a one hot encoding for the label as the feature vector.
        """
        # Collect one example for each label
        labels_idx_examples = []
        for label_name, idx in label_id_dict.items():
            label_example = self._find_example_for_label(
                label_name, training_data.intent_examples, attribute
            )
            labels_idx_examples.append((idx, label_example))

        # Sort the list of tuples based on label_idx
        labels_idx_examples = sorted(labels_idx_examples, key=lambda x: x[0])
        labels_example = [example for (_, example) in labels_idx_examples]

        # Collect features, precomputed if they exist, else compute on the fly
        if self._check_labels_features_exist(labels_example, attribute):
            (
                sequence_features,
                sentence_features,
            ) = self._extract_labels_precomputed_features(labels_example, attribute)
        else:
            sequence_features = None
            sentence_features = self._compute_default_label_features(labels_example)

        label_data = RasaModelData()
        label_data.add_features(LABEL, SEQUENCE, sequence_features)
        label_data.add_features(LABEL, SENTENCE, sentence_features)

        if label_data.does_feature_not_exist(
            LABEL, SENTENCE
        ) and label_data.does_feature_not_exist(LABEL, SEQUENCE):
            raise ValueError(
                "No label features are present. Please check your configuration file."
            )

        label_ids = np.array([idx for (idx, _) in labels_idx_examples])
        # explicitly add last dimension to label_ids
        # to track correctly dynamic sequences
        label_data.add_features(
            LABEL_KEY,
            LABEL_SUB_KEY,
            [FeatureArray(np.expand_dims(label_ids, -1), number_of_dimensions=2)],
        )

        label_data.add_lengths(LABEL, SEQUENCE_LENGTH, LABEL, SEQUENCE)

        return label_data

    def _use_default_label_features(self, label_ids: np.ndarray) -> List[FeatureArray]:
        all_label_features = self._label_data.get(LABEL, SENTENCE)[0]
        return [
            FeatureArray(
                np.array([all_label_features[label_id] for label_id in label_ids]),
                number_of_dimensions=all_label_features.number_of_dimensions,
            )
        ]

    def _create_model_data(
        self,
        training_data: List[Message],
        label_id_dict: Optional[Dict[Text, int]] = None,
        label_attribute: Optional[Text] = None,
        training: bool = True,
    ) -> RasaModelData:
        """Prepare data for training and create a RasaModelData object."""
        from rasa.utils.tensorflow import model_data_utils

        attributes_to_consider = [TEXT]
        if training and self.component_config[INTENT_CLASSIFICATION]:
            # we don't have any intent labels during prediction, just add them during
            # training
            attributes_to_consider.append(label_attribute)
        if (
            training
            and self.component_config[ENTITY_RECOGNITION]
            and self._entity_tag_specs
        ):
<<<<<<< HEAD
            # we don't have any entity tags during prediction, just add them during
            # training
=======
            # Add entities as labels only during training and only if there was
            # training data added for entities with DIET configured to predict entities.
>>>>>>> b8f3c870
            attributes_to_consider.append(ENTITIES)

        if training and label_attribute is not None:
            # only use those training examples that have the label_attribute set
            # during training
            training_data = [
                example for example in training_data if label_attribute in example.data
            ]

        if not training_data:
            # no training data are present to train
            return RasaModelData()

        features_for_examples = model_data_utils.featurize_training_examples(
            training_data,
            attributes_to_consider,
            entity_tag_specs=self._entity_tag_specs,
            featurizers=self.component_config[FEATURIZERS],
            bilou_tagging=self.component_config[BILOU_FLAG],
        )
        attribute_data, _ = model_data_utils.convert_to_data_format(
            features_for_examples, consider_dialogue_dimension=False
        )

        model_data = RasaModelData(
            label_key=self.label_key, label_sub_key=self.label_sub_key
        )
        model_data.add_data(attribute_data)
        model_data.add_lengths(TEXT, SEQUENCE_LENGTH, TEXT, SEQUENCE)

        self._add_label_features(
            model_data, training_data, label_attribute, label_id_dict, training
        )

        # make sure all keys are in the same order during training and prediction
        # as we rely on the order of key and sub-key when constructing the actual
        # tensors from the model data
        model_data.sort()

        return model_data

    def _add_label_features(
        self,
        model_data: RasaModelData,
        training_data: List[Message],
        label_attribute: Text,
        label_id_dict: Dict[Text, int],
        training: bool = True,
    ):
        label_ids = []
        if training and self.component_config[INTENT_CLASSIFICATION]:
            for example in training_data:
                if example.get(label_attribute):
                    label_ids.append(label_id_dict[example.get(label_attribute)])

            # explicitly add last dimension to label_ids
            # to track correctly dynamic sequences
            model_data.add_features(
                LABEL_KEY,
                LABEL_SUB_KEY,
                [FeatureArray(np.expand_dims(label_ids, -1), number_of_dimensions=2)],
            )

        if (
            label_attribute
            and model_data.does_feature_not_exist(label_attribute, SENTENCE)
            and model_data.does_feature_not_exist(label_attribute, SEQUENCE)
        ):
            # no label features are present, get default features from _label_data
            model_data.add_features(
                LABEL, SENTENCE, self._use_default_label_features(np.array(label_ids))
            )

        # as label_attribute can have different values, e.g. INTENT or RESPONSE,
        # copy over the features to the LABEL key to make
        # it easier to access the label features inside the model itself
        model_data.update_key(label_attribute, SENTENCE, LABEL, SENTENCE)
        model_data.update_key(label_attribute, SEQUENCE, LABEL, SEQUENCE)
        model_data.update_key(label_attribute, MASK, LABEL, MASK)

        model_data.add_lengths(LABEL, SEQUENCE_LENGTH, LABEL, SEQUENCE)

    # train helpers
    def preprocess_train_data(self, training_data: TrainingDataFull) -> RasaModelData:
        """Prepares data for training.

        Performs sanity checks on training data, extracts encodings for labels.
        """
        if self.index_label_id_mapping is None:
            self._create_label_index_mappings(training_data, INTENT)

        # If no labels are present we cannot train the mdoel
        if not self.index_label_id_mapping:
            return RasaModelData()

        self._label_data = self._create_label_data(
            training_data, self.label_id_index_mapping, attribute=INTENT
        )

        if self._entity_tag_specs is None:
            self._create_entity_tag_specs(training_data)

        if self.component_config[BILOU_FLAG]:
            bilou_utils.apply_bilou_schema(training_data)

        label_attribute = (
            INTENT if self.component_config[INTENT_CLASSIFICATION] else None
        )

        model_data = self._create_model_data(
            training_data.nlu_examples,
            self.label_id_index_mapping,
            label_attribute=label_attribute,
        )

        self._check_input_dimension_consistency(model_data)

        return model_data

    @staticmethod
    def _check_enough_labels(model_data: RasaModelData) -> bool:
        return len(np.unique(model_data.get(LABEL_KEY, LABEL_SUB_KEY))) >= 2

    def prepare_partial_training(
        self,
        training_data: TrainingData,
        config: Optional[RasaNLUModelConfig] = None,
        **kwargs: Any,
    ) -> None:
        """Prepare the component for training on just a part of the data.

        See parent class for more information.
        """
        self._create_label_index_mappings(training_data, INTENT)
        self._create_entity_tag_specs(training_data)

    def train_on_chunks(
        self,
        data_chunk_files: List[DataChunkFile],
        config: Optional[RasaNLUModelConfig] = None,
        **kwargs: Any,
    ) -> None:
        """Trains this component using the list of data chunk files.

        Args:
            data_chunk_files: List of data chunk files.
            config: The model configuration parameters.
        """
        if not data_chunk_files or not self.index_label_id_mapping:
            return

        def _load_data_func(file_path: Path) -> RasaModelData:
            training_data_chunk = TrainingDataChunk.load_chunk(file_path)
            return self.preprocess_train_data(training_data_chunk)

        # load one chunk so that we can instantiate the model
        sample_model_data = _load_data_func(data_chunk_files[0].file_path)
        self.model = self._instantiate_model_class(sample_model_data)

        # keep one example for persisting and loading
        self._data_example = sample_model_data.first_data_example()

        data_generator = RasaDataChunkFileGenerator(
            data_chunk_files,
            _load_data_func,
            batch_size=self.component_config[BATCH_SIZES],
            batch_strategy=self.component_config[BATCH_STRATEGY],
            shuffle=True,
        )

        callbacks = train_utils.create_common_callbacks(
            self.component_config[EPOCHS],
            self.component_config[TENSORBOARD_LOG_DIR],
            self.component_config[TENSORBOARD_LOG_LEVEL],
            self.tmp_checkpoint_dir,
        )

        self.model.compile()
        self.model.fit(
            data_generator,
            epochs=self.component_config[EPOCHS],
            callbacks=callbacks,
            verbose=False,
        )

    def train(
        self,
        training_data: TrainingDataFull,
        config: Optional[RasaNLUModelConfig] = None,
        **kwargs: Any,
    ) -> None:
        """Train the embedding intent classifier on a data set."""
        model_data = self.preprocess_train_data(training_data)

        if not self._can_train_model(model_data):
            return

        if self.component_config.get(ENTITY_RECOGNITION):
            self.check_correct_entity_annotations(training_data)

        # keep one example for persisting and loading
        self._data_example = model_data.first_data_example()

        if not self.finetune_mode:
            # No pre-trained model to load from. Create a new instance of the model.
            self.model = self._instantiate_model_class(model_data)
            self.model.compile(
                optimizer=tf.keras.optimizers.Adam(self.component_config[LEARNING_RATE])
            )

        data_generator, validation_data_generator = train_utils.create_data_generators(
            model_data,
            self.component_config[BATCH_SIZES],
            self.component_config[EPOCHS],
            self.component_config[BATCH_STRATEGY],
            self.component_config[EVAL_NUM_EXAMPLES],
            self.component_config[RANDOM_SEED],
        )
        callbacks = train_utils.create_common_callbacks(
            self.component_config[EPOCHS],
            self.component_config[TENSORBOARD_LOG_DIR],
            self.component_config[TENSORBOARD_LOG_LEVEL],
            self.tmp_checkpoint_dir,
        )

        self.model.fit(
            data_generator,
            epochs=self.component_config[EPOCHS],
            validation_data=validation_data_generator,
            validation_freq=self.component_config[EVAL_NUM_EPOCHS],
            callbacks=callbacks,
            verbose=False,
            shuffle=False,  # we use custom shuffle inside data generator
        )

    def _can_train_model(self, model_data: RasaModelData) -> bool:
        if model_data.is_empty():
            logger.debug(
                f"Cannot train '{self.__class__.__name__}'. No data was provided. "
                f"Skipping training of the classifier."
            )
            return False

        if self.component_config.get(INTENT_CLASSIFICATION):
            if not self._check_enough_labels(model_data):
                logger.error(
                    f"Cannot train '{self.__class__.__name__}'. "
                    f"Need at least 2 different intent classes. "
                    f"Skipping training of classifier."
                )
                return False

        return True

    # process helpers
    def _predict(
        self, message: Message
    ) -> Optional[Dict[Text, Union[tf.Tensor, Dict[Text, tf.Tensor]]]]:
        if self.model is None:
            logger.debug(
                f"There is no trained model for '{self.__class__.__name__}': The "
                f"component is either not trained or didn't receive enough training "
                f"data."
            )
            return None

        # create session data from message and convert it into a batch of 1
        model_data = self._create_model_data([message], training=False)
        return self.model.rasa_predict(model_data)

    def _predict_label(
        self, predict_out: Optional[Dict[Text, tf.Tensor]]
    ) -> Tuple[Dict[Text, Any], List[Dict[Text, Any]]]:
        """Predicts the intent of the provided message."""

        label = {"name": None, "id": None, "confidence": 0.0}
        label_ranking = []

        if predict_out is None:
            return label, label_ranking

        message_sim = predict_out["i_scores"]

        message_sim = message_sim.flatten()  # sim is a matrix

        label_ids = message_sim.argsort()[::-1]

        if (
            self.component_config[RANKING_LENGTH] > 0
            and self.component_config[MODEL_CONFIDENCE] == SOFTMAX
        ):
            # TODO: This should be removed in 3.0 when softmax as
            #  model confidence and normalization is completely deprecated.
            message_sim = train_utils.normalize(
                message_sim, self.component_config[RANKING_LENGTH]
            )

        message_sim[::-1].sort()
        message_sim = message_sim.tolist()

        # if X contains all zeros do not predict some label
        if label_ids.size > 0:
            label = {
                "id": hash(self.index_label_id_mapping[label_ids[0]]),
                "name": self.index_label_id_mapping[label_ids[0]],
                "confidence": message_sim[0],
            }

            if (
                self.component_config[RANKING_LENGTH]
                and 0 < self.component_config[RANKING_LENGTH] < LABEL_RANKING_LENGTH
            ):
                output_length = self.component_config[RANKING_LENGTH]
            else:
                output_length = LABEL_RANKING_LENGTH

            ranking = list(zip(list(label_ids), message_sim))
            ranking = ranking[:output_length]
            label_ranking = [
                {
                    "id": hash(self.index_label_id_mapping[label_idx]),
                    "name": self.index_label_id_mapping[label_idx],
                    "confidence": score,
                }
                for label_idx, score in ranking
            ]

        return label, label_ranking

    def _predict_entities(
        self, predict_out: Optional[Dict[Text, tf.Tensor]], message: Message
    ) -> List[Dict]:
        if predict_out is None:
            return []

        predicted_tags, confidence_values = train_utils.entity_label_to_tags(
            predict_out, self._entity_tag_specs, self.component_config[BILOU_FLAG]
        )

        entities = self.convert_predictions_into_entities(
            message.get(TEXT),
            message.get(TOKENS_NAMES[TEXT], []),
            predicted_tags,
            self.split_entities_config,
            confidence_values,
        )

        entities = self.add_extractor_name(entities)
        entities = message.get(ENTITIES, []) + entities

        return entities

    def process(self, message: Message, **kwargs: Any) -> None:
        """Augments the message with intents, entities, and diagnostic data."""
        out = self._predict(message)

        if self.component_config[INTENT_CLASSIFICATION]:
            label, label_ranking = self._predict_label(out)

            message.set(INTENT, label, add_to_output=True)
            message.set("intent_ranking", label_ranking, add_to_output=True)

        if self.component_config[ENTITY_RECOGNITION]:
            entities = self._predict_entities(out, message)

            message.set(ENTITIES, entities, add_to_output=True)

        if out and DIAGNOSTIC_DATA in out:
            message.add_diagnostic_data(self.unique_name, out.get(DIAGNOSTIC_DATA))

    def persist(self, file_name: Text, model_dir: Text) -> Dict[Text, Any]:
        """Persist this model into the passed directory.

        Return the metadata necessary to load the model again.
        """
        import shutil

        if self.model is None:
            return {"file": None}

        model_dir = Path(model_dir)
        tf_model_file = model_dir / f"{file_name}.tf_model"

        rasa.shared.utils.io.create_directory_for_file(tf_model_file)

        if self.component_config[CHECKPOINT_MODEL]:
            shutil.move(self.tmp_checkpoint_dir, model_dir / "checkpoints")
        self.model.save(str(tf_model_file))

        io_utils.pickle_dump(
            model_dir / f"{file_name}.data_example.pkl", self._data_example
        )
        io_utils.pickle_dump(
            model_dir / f"{file_name}.label_data.pkl", dict(self._label_data.data)
        )
        io_utils.json_pickle(
            model_dir / f"{file_name}.index_label_id_mapping.json",
            self.index_label_id_mapping,
        )

        entity_tag_specs = (
            [tag_spec._asdict() for tag_spec in self._entity_tag_specs]
            if self._entity_tag_specs
            else []
        )
        rasa.shared.utils.io.dump_obj_as_json_to_file(
            model_dir / f"{file_name}.entity_tag_specs.json", entity_tag_specs
        )

        return {"file": file_name}

    @classmethod
    def load(
        cls,
        meta: Dict[Text, Any],
        model_dir: Text = None,
        model_metadata: Metadata = None,
        cached_component: Optional["DIETClassifier"] = None,
        should_finetune: bool = False,
        **kwargs: Any,
    ) -> "DIETClassifier":
        """Loads the trained model from the provided directory."""
        if not model_dir or not meta.get("file"):
            logger.debug(
                f"Failed to load model for '{cls.__name__}'. "
                f"Maybe you did not provide enough training data and no model was "
                f"trained or the path '{os.path.abspath(model_dir)}' doesn't exist?"
            )
            return cls(component_config=meta)

        (
            index_label_id_mapping,
            entity_tag_specs,
            label_data,
            meta,
            data_example,
        ) = cls._load_from_files(meta, model_dir)

        meta = train_utils.override_defaults(cls.defaults, meta)
        meta = train_utils.update_confidence_type(meta)
        meta = train_utils.update_similarity_type(meta)
        meta = train_utils.update_deprecated_loss_type(meta)

        model = cls._load_model(
            entity_tag_specs,
            label_data,
            meta,
            data_example,
            model_dir,
            finetune_mode=should_finetune,
        )

        return cls(
            component_config=meta,
            index_label_id_mapping=index_label_id_mapping,
            entity_tag_specs=entity_tag_specs,
            model=model,
            finetune_mode=should_finetune,
        )

    @classmethod
    def _load_from_files(cls, meta: Dict[Text, Any], model_dir: Text):
        file_name = meta.get("file")

        model_dir = Path(model_dir)

        data_example = io_utils.pickle_load(model_dir / f"{file_name}.data_example.pkl")
        label_data = io_utils.pickle_load(model_dir / f"{file_name}.label_data.pkl")
        label_data = RasaModelData(data=label_data)
        index_label_id_mapping = io_utils.json_unpickle(
            model_dir / f"{file_name}.index_label_id_mapping.json"
        )
        entity_tag_specs = rasa.shared.utils.io.read_json_file(
            model_dir / f"{file_name}.entity_tag_specs.json"
        )
        entity_tag_specs = [
            EntityTagSpec(
                tag_name=tag_spec["tag_name"],
                ids_to_tags={
                    int(key): value for key, value in tag_spec["ids_to_tags"].items()
                },
                tags_to_ids={
                    key: int(value) for key, value in tag_spec["tags_to_ids"].items()
                },
                num_tags=tag_spec["num_tags"],
            )
            for tag_spec in entity_tag_specs
        ]

        # jsonpickle converts dictionary keys to strings
        index_label_id_mapping = {
            int(key): value for key, value in index_label_id_mapping.items()
        }

        return (
            index_label_id_mapping,
            entity_tag_specs,
            label_data,
            meta,
            data_example,
        )

    @classmethod
    def _load_model(
        cls,
        entity_tag_specs: List[EntityTagSpec],
        label_data: RasaModelData,
        meta: Dict[Text, Any],
        data_example: Dict[Text, Dict[Text, List[FeatureArray]]],
        model_dir: Text,
        finetune_mode: bool = False,
    ) -> "RasaModel":
        file_name = meta.get("file")
        tf_model_file = os.path.join(model_dir, file_name + ".tf_model")

        label_key = LABEL_KEY if meta[INTENT_CLASSIFICATION] else None
        label_sub_key = LABEL_SUB_KEY if meta[INTENT_CLASSIFICATION] else None

        model_data_example = RasaModelData(
            label_key=label_key, label_sub_key=label_sub_key, data=data_example
        )

        model = cls._load_model_class(
            tf_model_file,
            model_data_example,
            label_data,
            entity_tag_specs,
            meta,
            finetune_mode=finetune_mode,
        )

        return model

    @classmethod
    def _load_model_class(
        cls,
        tf_model_file: Text,
        model_data_example: RasaModelData,
        label_data: RasaModelData,
        entity_tag_specs: List[EntityTagSpec],
        meta: Dict[Text, Any],
        finetune_mode: bool,
    ) -> "RasaModel":

        predict_data_example = RasaModelData(
            label_key=model_data_example.label_key,
            data={
                feature_name: features
                for feature_name, features in model_data_example.items()
                if TEXT in feature_name
            },
        )

        return cls.model_class().load(
            tf_model_file,
            model_data_example,
            predict_data_example,
            data_signature=model_data_example.get_signature(),
            label_data=label_data,
            entity_tag_specs=entity_tag_specs,
            config=copy.deepcopy(meta),
            finetune_mode=finetune_mode,
        )

    def _instantiate_model_class(self, model_data: RasaModelData) -> "RasaModel":
        return self.model_class()(
            data_signature=model_data.get_signature(),
            label_data=self._label_data,
            entity_tag_specs=self._entity_tag_specs,
            config=self.component_config,
        )


class DIET(TransformerRasaModel):
    def __init__(
        self,
        data_signature: Dict[Text, Dict[Text, List[FeatureSignature]]],
        label_data: RasaModelData,
        entity_tag_specs: Optional[List[EntityTagSpec]],
        config: Dict[Text, Any],
    ) -> None:
        # create entity tag spec before calling super otherwise building the model
        # will fail
        super().__init__("DIET", config, data_signature, label_data)
        self._entity_tag_specs = self._ordered_tag_specs(entity_tag_specs)

        self.predict_data_signature = {
            feature_name: features
            for feature_name, features in data_signature.items()
            if TEXT in feature_name
        }

        # tf training
        self._create_metrics()
        self._update_metrics_to_log()

        # needed for efficient prediction
        self.all_labels_embed: Optional[tf.Tensor] = None

        self._prepare_layers()

    @staticmethod
    def _ordered_tag_specs(
        entity_tag_specs: Optional[List[EntityTagSpec]],
    ) -> List[EntityTagSpec]:
        """Ensure that order of entity tag specs matches CRF layer order."""
        if entity_tag_specs is None:
            return []

        crf_order = [
            ENTITY_ATTRIBUTE_TYPE,
            ENTITY_ATTRIBUTE_ROLE,
            ENTITY_ATTRIBUTE_GROUP,
        ]

        ordered_tag_spec = []

        for tag_name in crf_order:
            for tag_spec in entity_tag_specs:
                if tag_name == tag_spec.tag_name:
                    ordered_tag_spec.append(tag_spec)

        return ordered_tag_spec

    def _check_data(self) -> None:
        if TEXT not in self.data_signature:
            raise InvalidConfigException(
                f"No text features specified. "
                f"Cannot train '{self.__class__.__name__}' model."
            )
        if self.config[INTENT_CLASSIFICATION]:
            if LABEL not in self.data_signature:
                raise InvalidConfigException(
                    f"No label features specified. "
                    f"Cannot train '{self.__class__.__name__}' model."
                )

            if self.config[SHARE_HIDDEN_LAYERS]:
                different_sentence_signatures = False
                different_sequence_signatures = False
                if (
                    SENTENCE in self.data_signature[TEXT]
                    and SENTENCE in self.data_signature[LABEL]
                ):
                    different_sentence_signatures = (
                        self.data_signature[TEXT][SENTENCE]
                        != self.data_signature[LABEL][SENTENCE]
                    )
                if (
                    SEQUENCE in self.data_signature[TEXT]
                    and SEQUENCE in self.data_signature[LABEL]
                ):
                    different_sequence_signatures = (
                        self.data_signature[TEXT][SEQUENCE]
                        != self.data_signature[LABEL][SEQUENCE]
                    )

                if different_sentence_signatures or different_sequence_signatures:
                    raise ValueError(
                        "If hidden layer weights are shared, data signatures "
                        "for text_features and label_features must coincide."
                    )

        if self.config[ENTITY_RECOGNITION] and (
            ENTITIES not in self.data_signature
            or ENTITY_ATTRIBUTE_TYPE not in self.data_signature[ENTITIES]
        ):
            logger.debug(
                f"You specified '{self.__class__.__name__}' to train entities, but "
                f"no entities are present in the training data. Skipping training of "
                f"entities."
            )
            self.config[ENTITY_RECOGNITION] = False

    def _create_metrics(self) -> None:
        # self.metrics will have the same order as they are created
        # so create loss metrics first to output losses first
        self.mask_loss = tf.keras.metrics.Mean(name="m_loss")
        self.intent_loss = tf.keras.metrics.Mean(name="i_loss")
        self.entity_loss = tf.keras.metrics.Mean(name="e_loss")
        self.entity_group_loss = tf.keras.metrics.Mean(name="g_loss")
        self.entity_role_loss = tf.keras.metrics.Mean(name="r_loss")
        # create accuracy metrics second to output accuracies second
        self.mask_acc = tf.keras.metrics.Mean(name="m_acc")
        self.intent_acc = tf.keras.metrics.Mean(name="i_acc")
        self.entity_f1 = tf.keras.metrics.Mean(name="e_f1")
        self.entity_group_f1 = tf.keras.metrics.Mean(name="g_f1")
        self.entity_role_f1 = tf.keras.metrics.Mean(name="r_f1")

    def _update_metrics_to_log(self) -> None:
        debug_log_level = logging.getLogger("rasa").level == logging.DEBUG

        if self.config[MASKED_LM]:
            self.metrics_to_log.append("m_acc")
            if debug_log_level:
                self.metrics_to_log.append("m_loss")
        if self.config[INTENT_CLASSIFICATION]:
            self.metrics_to_log.append("i_acc")
            if debug_log_level:
                self.metrics_to_log.append("i_loss")
        if self.config[ENTITY_RECOGNITION]:
            for tag_spec in self._entity_tag_specs:
                if tag_spec.num_tags != 0:
                    name = tag_spec.tag_name
                    self.metrics_to_log.append(f"{name[0]}_f1")
                    if debug_log_level:
                        self.metrics_to_log.append(f"{name[0]}_loss")

        self._log_metric_info()

    def _log_metric_info(self) -> None:
        metric_name = {
            "t": "total",
            "i": "intent",
            "e": "entity",
            "m": "mask",
            "r": "role",
            "g": "group",
        }
        logger.debug("Following metrics will be logged during training: ")
        for metric in self.metrics_to_log:
            parts = metric.split("_")
            name = f"{metric_name[parts[0]]} {parts[1]}"
            logger.debug(f"  {metric} ({name})")

    def _prepare_layers(self) -> None:
        self.text_name = TEXT
        self._prepare_sequence_layers(self.text_name)
        if self.config[MASKED_LM]:
            self._prepare_mask_lm_layers(self.text_name)
        if self.config[INTENT_CLASSIFICATION]:
            self.label_name = TEXT if self.config[SHARE_HIDDEN_LAYERS] else LABEL
            self._prepare_input_layers(self.label_name)
            self._prepare_label_classification_layers()
        if self.config[ENTITY_RECOGNITION]:
            self._prepare_entity_recognition_layers()

    def _prepare_mask_lm_layers(self, name: Text) -> None:
        self._tf_layers[f"{name}_input_mask"] = layers.InputMask()

        self._prepare_embed_layers(f"{name}_lm_mask")
        self._prepare_embed_layers(f"{name}_golden_token")

        # mask loss is additional loss
        # set scaling to False, so that it doesn't overpower other losses
        self._prepare_dot_product_loss(f"{name}_mask", scale_loss=False)

    def _prepare_label_classification_layers(self) -> None:
        self._prepare_embed_layers(TEXT)
        self._prepare_embed_layers(LABEL)

        self._prepare_dot_product_loss(LABEL, self.config[SCALE_LOSS])

    def _create_bow(
        self,
        sequence_features: List[Union[tf.Tensor, tf.SparseTensor]],
        sentence_features: List[Union[tf.Tensor, tf.SparseTensor]],
        sequence_mask: tf.Tensor,
        text_mask: tf.Tensor,
        name: Text,
        sparse_dropout: bool = False,
        dense_dropout: bool = False,
    ) -> tf.Tensor:

        x = self._combine_sequence_sentence_features(
            sequence_features,
            sentence_features,
            sequence_mask,
            text_mask,
            name,
            sparse_dropout,
            dense_dropout,
        )
        x = tf.reduce_sum(x, axis=1)  # convert to bag-of-words
        return self._tf_layers[f"ffnn.{name}"](x, self._training)

    def _create_all_labels(self) -> Tuple[tf.Tensor, tf.Tensor]:
        all_label_ids = self.tf_label_data[LABEL_KEY][LABEL_SUB_KEY][0]

        mask_sequence_label = self._get_mask_for(
            self.tf_label_data, LABEL, SEQUENCE_LENGTH
        )

        x = self._create_bow(
            self.tf_label_data[LABEL][SEQUENCE],
            self.tf_label_data[LABEL][SENTENCE],
            mask_sequence_label,
            mask_sequence_label,
            self.label_name,
        )
        all_labels_embed = self._tf_layers[f"embed.{LABEL}"](x)

        return all_label_ids, all_labels_embed

    def _mask_loss(
        self,
        outputs: tf.Tensor,
        inputs: tf.Tensor,
        seq_ids: tf.Tensor,
        lm_mask_bool: tf.Tensor,
        name: Text,
    ) -> tf.Tensor:
        # make sure there is at least one element in the mask
        lm_mask_bool = tf.cond(
            tf.reduce_any(lm_mask_bool),
            lambda: lm_mask_bool,
            lambda: tf.scatter_nd([[0, 0, 0]], [True], tf.shape(lm_mask_bool)),
        )

        lm_mask_bool = tf.squeeze(lm_mask_bool, -1)
        # pick elements that were masked
        outputs = tf.boolean_mask(outputs, lm_mask_bool)
        inputs = tf.boolean_mask(inputs, lm_mask_bool)
        ids = tf.boolean_mask(seq_ids, lm_mask_bool)

        outputs_embed = self._tf_layers[f"embed.{name}_lm_mask"](outputs)
        inputs_embed = self._tf_layers[f"embed.{name}_golden_token"](inputs)

        return self._tf_layers[f"loss.{name}_mask"](
            outputs_embed, inputs_embed, ids, inputs_embed, ids
        )

    def _calculate_label_loss(
        self, text_features: tf.Tensor, label_features: tf.Tensor, label_ids: tf.Tensor
    ) -> tf.Tensor:
        all_label_ids, all_labels_embed = self._create_all_labels()

        text_embed = self._tf_layers[f"embed.{TEXT}"](text_features)
        label_embed = self._tf_layers[f"embed.{LABEL}"](label_features)

        return self._tf_layers[f"loss.{LABEL}"](
            text_embed, label_embed, label_ids, all_labels_embed, all_label_ids
        )

    def batch_loss(
        self, batch_in: Union[Tuple[tf.Tensor], Tuple[np.ndarray]]
    ) -> tf.Tensor:
        """Calculates the loss for the given batch.

        Args:
            batch_in: The batch.

        Returns:
            The loss of the given batch.
        """
        tf_batch_data = self.batch_to_model_data_format(batch_in, self.data_signature)

        batch_dim = self._get_batch_dim(tf_batch_data[TEXT])
        mask_sequence_text = self._get_mask_for(tf_batch_data, TEXT, SEQUENCE_LENGTH)
        sequence_lengths = self._get_sequence_lengths(
            tf_batch_data, TEXT, SEQUENCE_LENGTH, batch_dim
        )
        mask_text = self._compute_mask(sequence_lengths)

        (
            text_transformed,
            text_in,
            text_seq_ids,
            lm_mask_bool_text,
            _,
        ) = self._create_sequence(
            tf_batch_data[TEXT][SEQUENCE],
            tf_batch_data[TEXT][SENTENCE],
            mask_sequence_text,
            mask_text,
            self.text_name,
            sparse_dropout=self.config[SPARSE_INPUT_DROPOUT],
            dense_dropout=self.config[DENSE_INPUT_DROPOUT],
            masked_lm_loss=self.config[MASKED_LM],
            sequence_ids=True,
        )

        losses = []

        if self.config[MASKED_LM]:
            loss, acc = self._mask_loss(
                text_transformed, text_in, text_seq_ids, lm_mask_bool_text, TEXT
            )
            self.mask_loss.update_state(loss)
            self.mask_acc.update_state(acc)
            losses.append(loss)

        if self.config[INTENT_CLASSIFICATION]:
            loss = self._batch_loss_intent(
                sequence_lengths, mask_text, text_transformed, tf_batch_data
            )
            losses.append(loss)

        if self.config[ENTITY_RECOGNITION]:
            losses += self._batch_loss_entities(
                mask_text, sequence_lengths, text_transformed, tf_batch_data
            )

        return tf.math.add_n(losses)

    def _batch_loss_intent(
        self,
        sequence_lengths: tf.Tensor,
        mask_text: tf.Tensor,
        text_transformed: tf.Tensor,
        tf_batch_data: Dict[Text, Dict[Text, List[tf.Tensor]]],
    ) -> tf.Tensor:
        # get sentence features vector for intent classification
        sentence_vector = self._last_token(text_transformed, sequence_lengths)

        mask_sequence_label = self._get_mask_for(tf_batch_data, LABEL, SEQUENCE_LENGTH)

        label_ids = tf_batch_data[LABEL_KEY][LABEL_SUB_KEY][0]
        label = self._create_bow(
            tf_batch_data[LABEL][SEQUENCE],
            tf_batch_data[LABEL][SENTENCE],
            mask_sequence_label,
            mask_text,
            self.label_name,
        )

        loss, acc = self._calculate_label_loss(sentence_vector, label, label_ids)

        self._update_label_metrics(loss, acc)

        return loss

    def _update_label_metrics(self, loss: tf.Tensor, acc: tf.Tensor) -> None:

        self.intent_loss.update_state(loss)
        self.intent_acc.update_state(acc)

    def _batch_loss_entities(
        self,
        mask_text: tf.Tensor,
        sequence_lengths: tf.Tensor,
        text_transformed: tf.Tensor,
        tf_batch_data: Dict[Text, Dict[Text, List[tf.Tensor]]],
    ) -> List[tf.Tensor]:
        losses = []

        sequence_lengths -= 1  # remove sentence features

        entity_tags = None

        for tag_spec in self._entity_tag_specs:
            if tag_spec.num_tags == 0:
                continue

            tag_ids = tf_batch_data[ENTITIES][tag_spec.tag_name][0]
            # add a zero (no entity) for the sentence features to match the shape of
            # inputs
            tag_ids = tf.pad(tag_ids, [[0, 0], [0, 1], [0, 0]])

            loss, f1, _logits = self._calculate_entity_loss(
                text_transformed,
                tag_ids,
                mask_text,
                sequence_lengths,
                tag_spec.tag_name,
                entity_tags,
            )

            if tag_spec.tag_name == ENTITY_ATTRIBUTE_TYPE:
                # use the entity tags as additional input for the role
                # and group CRF
                entity_tags = tf.one_hot(
                    tf.cast(tag_ids[:, :, 0], tf.int32), depth=tag_spec.num_tags
                )

            self._update_entity_metrics(loss, f1, tag_spec.tag_name)

            losses.append(loss)

        return losses

    def _update_entity_metrics(self, loss: tf.Tensor, f1: tf.Tensor, tag_name: Text):
        if tag_name == ENTITY_ATTRIBUTE_TYPE:
            self.entity_loss.update_state(loss)
            self.entity_f1.update_state(f1)
        elif tag_name == ENTITY_ATTRIBUTE_GROUP:
            self.entity_group_loss.update_state(loss)
            self.entity_group_f1.update_state(f1)
        elif tag_name == ENTITY_ATTRIBUTE_ROLE:
            self.entity_role_loss.update_state(loss)
            self.entity_role_f1.update_state(f1)

    def prepare_for_predict(self) -> None:
        """Prepares the model for prediction."""
        if self.config[INTENT_CLASSIFICATION]:
            _, self.all_labels_embed = self._create_all_labels()

    def batch_predict(
        self, batch_in: Union[Tuple[tf.Tensor], Tuple[np.ndarray]]
    ) -> Dict[Text, tf.Tensor]:
        """Predicts the output of the given batch.

        Args:
            batch_in: The batch.

        Returns:
            The output to predict.
        """
        tf_batch_data = self.batch_to_model_data_format(
            batch_in, self.predict_data_signature
        )

        mask_sequence_text = self._get_mask_for(tf_batch_data, TEXT, SEQUENCE_LENGTH)
        sequence_lengths = self._get_sequence_lengths(
            tf_batch_data, TEXT, SEQUENCE_LENGTH, batch_dim=1
        )

        mask = self._compute_mask(sequence_lengths)

        text_transformed, _, _, _, attention_weights = self._create_sequence(
            tf_batch_data[TEXT][SEQUENCE],
            tf_batch_data[TEXT][SENTENCE],
            mask_sequence_text,
            mask,
            self.text_name,
        )
        predictions = {
            DIAGNOSTIC_DATA: {
                "attention_weights": attention_weights,
                "text_transformed": text_transformed,
            }
        }

        if self.config[INTENT_CLASSIFICATION]:
            predictions.update(
                self._batch_predict_intents(sequence_lengths, text_transformed)
            )

        if self.config[ENTITY_RECOGNITION]:
            predictions.update(
                self._batch_predict_entities(sequence_lengths, text_transformed)
            )

        return predictions

    def _batch_predict_entities(
        self, sequence_lengths: tf.Tensor, text_transformed: tf.Tensor
    ) -> Dict[Text, tf.Tensor]:
        predictions: Dict[Text, tf.Tensor] = {}

        entity_tags = None

        for tag_spec in self._entity_tag_specs:
            # skip crf layer if it was not trained
            if tag_spec.num_tags == 0:
                continue

            name = tag_spec.tag_name
            _input = text_transformed

            if entity_tags is not None:
                _tags = self._tf_layers[f"embed.{name}.tags"](entity_tags)
                _input = tf.concat([_input, _tags], axis=-1)

            _logits = self._tf_layers[f"embed.{name}.logits"](_input)
            pred_ids, confidences = self._tf_layers[f"crf.{name}"](
                _logits, sequence_lengths - 1
            )

            predictions[f"e_{name}_ids"] = pred_ids
            predictions[f"e_{name}_scores"] = confidences

            if name == ENTITY_ATTRIBUTE_TYPE:
                # use the entity tags as additional input for the role
                # and group CRF
                entity_tags = tf.one_hot(
                    tf.cast(pred_ids, tf.int32), depth=tag_spec.num_tags
                )

        return predictions

    def _batch_predict_intents(
        self, sequence_lengths: tf.Tensor, text_transformed: tf.Tensor
    ) -> Dict[Text, tf.Tensor]:

        if self.all_labels_embed is None:
            raise ValueError(
                "The model was not prepared for prediction. "
                "Call `prepare_for_predict` first."
            )

        # get sentence feature vector for intent classification
        sentence_vector = self._last_token(text_transformed, sequence_lengths)
        sentence_vector_embed = self._tf_layers[f"embed.{TEXT}"](sentence_vector)

        _, scores = self._tf_layers[
            f"loss.{LABEL}"
        ].similarity_confidence_from_embeddings(
            sentence_vector_embed[:, tf.newaxis, :],
            self.all_labels_embed[tf.newaxis, :, :],
        )

        return {"i_scores": scores}<|MERGE_RESOLUTION|>--- conflicted
+++ resolved
@@ -41,11 +41,10 @@
 )
 from rasa.nlu.config import RasaNLUModelConfig
 from rasa.shared.exceptions import InvalidConfigException
-<<<<<<< HEAD
-from rasa.shared.nlu.training_data.training_data import TrainingData, TrainingDataChunk
-=======
-from rasa.shared.nlu.training_data.training_data import TrainingDataFull
->>>>>>> b8f3c870
+from rasa.shared.nlu.training_data.training_data import (
+    TrainingDataFull,
+    TrainingDataChunk,
+)
 from rasa.shared.nlu.training_data.message import Message
 from rasa.nlu.model import Metadata
 from rasa.utils.tensorflow.constants import (
@@ -403,21 +402,15 @@
     def _invert_mapping(mapping: Dict) -> Dict:
         return {value: key for key, value in mapping.items()}
 
-<<<<<<< HEAD
     def _create_label_index_mappings(
-        self, training_data: TrainingData, attribute: Text
+        self, training_data: TrainingDataFull, attribute: Text
     ) -> None:
         self.label_id_index_mapping = self._label_id_index_mapping(
             training_data, attribute=attribute
         )
         self.index_label_id_mapping = self._invert_mapping(self.label_id_index_mapping)
 
-    def _create_entity_tag_specs(self, training_data: TrainingData) -> None:
-=======
-    def _create_entity_tag_specs(
-        self, training_data: TrainingDataFull
-    ) -> List[EntityTagSpec]:
->>>>>>> b8f3c870
+    def _create_entity_tag_specs(self, training_data: TrainingDataFull) -> None:
         """Create entity tag specifications with their respective tag id mappings."""
         _tag_specs = []
 
@@ -692,13 +685,8 @@
             and self.component_config[ENTITY_RECOGNITION]
             and self._entity_tag_specs
         ):
-<<<<<<< HEAD
-            # we don't have any entity tags during prediction, just add them during
-            # training
-=======
             # Add entities as labels only during training and only if there was
             # training data added for entities with DIET configured to predict entities.
->>>>>>> b8f3c870
             attributes_to_consider.append(ENTITIES)
 
         if training and label_attribute is not None:
@@ -824,7 +812,7 @@
 
     def prepare_partial_training(
         self,
-        training_data: TrainingData,
+        training_data: TrainingDataFull,
         config: Optional[RasaNLUModelConfig] = None,
         **kwargs: Any,
     ) -> None:
