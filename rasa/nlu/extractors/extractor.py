--- conflicted
+++ resolved
@@ -29,12 +29,25 @@
     SINGLE_ENTITY_ALLOWED_INTERLEAVING_CHARSET,
     TOKENS_NAMES,
 )
-<<<<<<< HEAD
 from rasa.utils.tensorflow.data_generator import DataChunkFile
+import rasa.utils.train_utils
+
+
+class EntityTagSpec(NamedTuple):
+    """Specification of an entity tag present in the training data."""
+
+    tag_name: Text
+    ids_to_tags: Dict[int, Text]
+    tags_to_ids: Dict[Text, int]
+    num_tags: int
 
 
 class EntityExtractor(Component):
-    """Abstract entity extractor component."""
+    """Entity extractors are components which extract entities.
+
+    They can be placed in the pipeline like other components, and can extract
+    entities like a person's name, or a location.
+    """
 
     def train_on_chunks(
         self,
@@ -49,39 +62,10 @@
             config: The model configuration parameters.
         """
         pass
-=======
-import rasa.utils.train_utils
-
-
-class EntityTagSpec(NamedTuple):
-    """Specification of an entity tag present in the training data."""
-
-    tag_name: Text
-    ids_to_tags: Dict[int, Text]
-    tags_to_ids: Dict[Text, int]
-    num_tags: int
-
-
-class EntityExtractor(Component):
-    """Entity extractors are components which extract entities.
-
-    They can be placed in the pipeline like other components, and can extract
-    entities like a person's name, or a location.
-    """
->>>>>>> b8f3c870
 
     def add_extractor_name(
         self, entities: List[Dict[Text, Any]]
     ) -> List[Dict[Text, Any]]:
-<<<<<<< HEAD
-        """Adds the name of this extractor to each given entity.
-
-        Args:
-            entities: List of entities.
-
-        Returns:
-            Updated list of entities
-=======
         """Adds this extractor's name to a list of entities.
 
         Args:
@@ -89,7 +73,6 @@
 
         Returns:
             the modified entities.
->>>>>>> b8f3c870
         """
         for entity in entities:
             entity[EXTRACTOR] = self.name
