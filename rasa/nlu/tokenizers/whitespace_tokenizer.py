import re
from typing import Any, List, Text

from rasa.nlu.components import Component
from rasa.nlu.config import RasaNLUModelConfig
from rasa.nlu.tokenizers import Token, Tokenizer
from rasa.nlu.training_data import Message, TrainingData


class WhitespaceTokenizer(Tokenizer, Component):

    provides = ["tokens"]

    defaults = {
        "intent_split_symbol": ' ',
    }

    def __init__(self, component_config=None):
        super(WhitespaceTokenizer, self).__init__(component_config)
        self.intent_split_symbol = self.component_config['intent_split_symbol']

    def train(self, training_data: TrainingData, config: RasaNLUModelConfig,
              **kwargs: Any) -> None:

        for example in training_data.training_examples:
            example.set("tokens", self.tokenize(example.text))
            if example.get("intent"):
                example.set("intent_tokens",
                            self.tokenize(example.get("intent"),
                                          self.intent_split_symbol))

    def process(self, message: Message, **kwargs: Any) -> None:

        message.set("tokens", self.tokenize(message.text))

    @staticmethod
<<<<<<< HEAD
    def tokenize(text: Text, split=' ') -> List[Token]:

        # there is space or end of string after punctuation
        # because we do not want to replace 10.000 with 10 000
        punctuations = re.findall(r'([.,!?]+(?:\s|$))', text)
        for punctuation in punctuations:
            text = text.replace(punctuation, ' ' + punctuation)

        # words = re.sub(r'[.,!?]+(\s|$)', ' ', text).split()
        words = text.split(split)
=======
    def tokenize(text: Text) -> List[Token]:
        # remove 'not a word character' if
        words = re.sub(
            # there is a space or an end of a string after it
            r'[^\w#@&]+(?=\s|$)|'
            # there is a space or beginning of a string before it
            # not followed by a number
            r'(\s|^)[^\w#@&]+(?=[^0-9\s])|'
            # not in between numbers and not . or @ or & or - or #
            # e.g. 10'000.00 or blabla@gmail.com
            # and not url characters
            r'(?<=[^0-9\s])[^\w._~:/?#\[\]()@!$&*+,;=-]+(?=[^0-9\s])',
            ' ', text
        ).split()
>>>>>>> 77c0ccf0

        running_offset = 0
        tokens = []
        for word in words:
            word_offset = text.index(word, running_offset)
            word_len = len(word)
            running_offset = word_offset + word_len
            tokens.append(Token(word, word_offset))
        return tokens<|MERGE_RESOLUTION|>--- conflicted
+++ resolved
@@ -13,11 +13,13 @@
 
     defaults = {
         "intent_split_symbol": ' ',
+        "add_class_label": False
     }
 
     def __init__(self, component_config=None):
         super(WhitespaceTokenizer, self).__init__(component_config)
         self.intent_split_symbol = self.component_config['intent_split_symbol']
+        self.add_class_label = self.component_config['add_class_label']
 
     def train(self, training_data: TrainingData, config: RasaNLUModelConfig,
               **kwargs: Any) -> None:
@@ -33,20 +35,8 @@
 
         message.set("tokens", self.tokenize(message.text))
 
-    @staticmethod
-<<<<<<< HEAD
-    def tokenize(text: Text, split=' ') -> List[Token]:
+    def tokenize(self, text: Text, split=' ') -> List[Token]:
 
-        # there is space or end of string after punctuation
-        # because we do not want to replace 10.000 with 10 000
-        punctuations = re.findall(r'([.,!?]+(?:\s|$))', text)
-        for punctuation in punctuations:
-            text = text.replace(punctuation, ' ' + punctuation)
-
-        # words = re.sub(r'[.,!?]+(\s|$)', ' ', text).split()
-        words = text.split(split)
-=======
-    def tokenize(text: Text) -> List[Token]:
         # remove 'not a word character' if
         words = re.sub(
             # there is a space or an end of a string after it
@@ -58,9 +48,8 @@
             # e.g. 10'000.00 or blabla@gmail.com
             # and not url characters
             r'(?<=[^0-9\s])[^\w._~:/?#\[\]()@!$&*+,;=-]+(?=[^0-9\s])',
-            ' ', text
-        ).split()
->>>>>>> 77c0ccf0
+            split, text
+        ).split(split)
 
         running_offset = 0
         tokens = []
@@ -69,4 +58,9 @@
             word_len = len(word)
             running_offset = word_offset + word_len
             tokens.append(Token(word, word_offset))
+
+        if self.add_class_label:
+            # using BERT logic, add `[CLS]` class label token
+            tokens.append(Token('__CLS__', len(text)))
+
         return tokens