--- conflicted
+++ resolved
@@ -20,11 +20,8 @@
 from rasa.core.policies.policy import Policy
 from rasa.core.trackers import DialogueStateTracker
 from rasa.utils.common import obtain_verbosity
-<<<<<<< HEAD
 from rasa.utils.train_utils import load_tf_config
-=======
 from rasa.core.constants import DEFAULT_POLICY_PRIORITY
->>>>>>> 9772ec6c
 
 # there are a number of issues with imports from tensorflow. hence the deactivation
 # pytype: disable=import-error
