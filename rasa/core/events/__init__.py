--- conflicted
+++ resolved
@@ -492,11 +492,7 @@
         except KeyError as e:
             raise ValueError(f"Failed to parse set slot event. {e}")
 
-<<<<<<< HEAD
-    def apply_to(self, tracker: "DialogueStateTracker") -> None:
-=======
-    def apply_to(self, tracker) -> None:
->>>>>>> 3bb823d2
+    def apply_to(self, tracker: "DialogueStateTracker") -> None:
         tracker._set_slot(self.key, self.value)
 
 
@@ -522,11 +518,7 @@
     def as_story_string(self) -> Text:
         return self.type_name
 
-<<<<<<< HEAD
-    def apply_to(self, tracker: "DialogueStateTracker") -> None:
-=======
-    def apply_to(self, tracker) -> None:
->>>>>>> 3bb823d2
+    def apply_to(self, tracker: "DialogueStateTracker") -> None:
         from rasa.core.actions.action import (  # pytype: disable=pyi-error
             ACTION_LISTEN_NAME,
         )
