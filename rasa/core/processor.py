import warnings
import logging
import os
from types import LambdaType
from typing import Any, Dict, List, Optional, Text, Tuple, Union

import numpy as np
import time

from rasa.core import jobs
from rasa.core.actions.action import Action, ACTION_SESSION_START_NAME
from rasa.core.actions.action import ACTION_LISTEN_NAME, ActionExecutionRejection
from rasa.core.channels.channel import (
    CollectingOutputChannel,
    UserMessage,
    OutputChannel,
)
from rasa.core.constants import (
    ACTION_NAME_SENDER_ID_CONNECTOR_STR,
    USER_INTENT_RESTART,
    UTTER_PREFIX,
    USER_INTENT_BACK,
    USER_INTENT_OUT_OF_SCOPE,
<<<<<<< HEAD
    IS_EXTERNAL,
    EXTERNAL_MESSAGE_PREFIX,
=======
    USER_INTENT_SESSION_START,
>>>>>>> 89e5a4c8
)
from rasa.core.domain import Domain
from rasa.core.events import (
    ActionExecuted,
    ActionExecutionRejected,
    Event,
    ReminderCancelled,
    ReminderScheduled,
    SlotSet,
    UserUttered,
    BotUttered,
)
from rasa.core.interpreter import (
    INTENT_MESSAGE_PREFIX,
    NaturalLanguageInterpreter,
    RegexInterpreter,
)
from rasa.core.nlg import NaturalLanguageGenerator
from rasa.core.policies.ensemble import PolicyEnsemble
from rasa.core.tracker_store import TrackerStore
from rasa.core.trackers import DialogueStateTracker, EventVerbosity
from rasa.utils.endpoints import EndpointConfig

logger = logging.getLogger(__name__)


MAX_NUMBER_OF_PREDICTIONS = int(os.environ.get("MAX_NUMBER_OF_PREDICTIONS", "10"))

DEFAULT_INTENTS = [
    USER_INTENT_RESTART,
    USER_INTENT_BACK,
    USER_INTENT_OUT_OF_SCOPE,
    USER_INTENT_SESSION_START,
]


class MessageProcessor:
    def __init__(
        self,
        interpreter: NaturalLanguageInterpreter,
        policy_ensemble: PolicyEnsemble,
        domain: Domain,
        tracker_store: TrackerStore,
        generator: NaturalLanguageGenerator,
        action_endpoint: Optional[EndpointConfig] = None,
        max_number_of_predictions: int = MAX_NUMBER_OF_PREDICTIONS,
        message_preprocessor: Optional[LambdaType] = None,
        on_circuit_break: Optional[LambdaType] = None,
    ):
        self.interpreter = interpreter
        self.nlg = generator
        self.policy_ensemble = policy_ensemble
        self.domain = domain
        self.tracker_store = tracker_store
        self.max_number_of_predictions = max_number_of_predictions
        self.message_preprocessor = message_preprocessor
        self.on_circuit_break = on_circuit_break
        self.action_endpoint = action_endpoint

    async def handle_message(
        self, message: UserMessage
    ) -> Optional[List[Dict[Text, Any]]]:
        """Handle a single message with this processor."""

        # preprocess message if necessary
        tracker = await self.log_message(message, should_save_tracker=False)
        if not tracker:
            return None

        if not self.policy_ensemble or not self.domain:
            # save tracker state to continue conversation from this state
            self._save_tracker(tracker)
            warnings.warn(
                "No policy ensemble or domain set. Skipping action prediction "
                "and execution."
            )
            return None

<<<<<<< HEAD
        await self._predict_and_execute_next_action(message.output_channel, tracker)
=======
        await self._predict_and_execute_next_action(message, tracker)

>>>>>>> 89e5a4c8
        # save tracker state to continue conversation from this state
        self._save_tracker(tracker)

        if isinstance(message.output_channel, CollectingOutputChannel):
            return message.output_channel.messages
        else:
            return None

    async def predict_next(self, sender_id: Text) -> Optional[Dict[Text, Any]]:

        # we have a Tracker instance for each user
        # which maintains conversation state
        tracker = await self.get_tracker_with_session_start(sender_id)
        if not tracker:
            logger.warning(
                f"Failed to retrieve or create tracker for sender '{sender_id}'."
            )
            return None

        if not self.policy_ensemble or not self.domain:
            # save tracker state to continue conversation from this state
            warnings.warn(
                "No policy ensemble or domain set. Skipping action prediction "
            )
            return None

        probabilities, policy = self._get_next_action_probabilities(tracker)
        # save tracker state to continue conversation from this state
        self._save_tracker(tracker)
        scores = [
            {"action": a, "score": p}
            for a, p in zip(self.domain.action_names, probabilities)
        ]
        return {
            "scores": scores,
            "policy": policy,
            "confidence": np.max(probabilities),
            "tracker": tracker.current_state(EventVerbosity.AFTER_RESTART),
        }

    async def _update_tracker_session(
        self, tracker: DialogueStateTracker, output_channel: OutputChannel,
    ) -> None:
        """Check the current session in `tracker` and update it if expired.

        An 'action_session_start' is run if the latest tracker session has expired,
        or if the tracker does not yet contain any events (only those after the last
        restart are considered).

        Args:
            tracker: Tracker to inspect.
            output_channel: Output channel for potential utterances in a custom
                `ActionSessionStart`.
        """
        if not tracker.applied_events() or self._has_session_expired(tracker):
            logger.debug(
                f"Starting a new session for conversation ID '{tracker.sender_id}'."
            )

            await self._run_action(
                action=self._get_action(ACTION_SESSION_START_NAME),
                tracker=tracker,
                output_channel=output_channel,
                nlg=self.nlg,
            )

            self.tracker_store.save(tracker)

    async def get_tracker_with_session_start(
        self, sender_id: Text, output_channel: Optional[OutputChannel] = None,
    ) -> Optional[DialogueStateTracker]:
        """Get tracker for `sender_id` or create a new tracker for `sender_id`.

        If a new tracker is created, `action_session_start` is run.

        Args:
            output_channel: Output channel associated with the incoming user message.
            sender_id: Conversation ID for which to fetch the tracker.

        Returns:
              Tracker for `sender_id` if available, `None` otherwise.
        """

        tracker = self._get_tracker(sender_id)
        if not tracker:
            return None

        await self._update_tracker_session(tracker, output_channel)

        return tracker

    async def log_message(
        self, message: UserMessage, should_save_tracker: bool = True
    ) -> Optional[DialogueStateTracker]:
        """Log `message` on tracker belonging to the message's conversation_id.

        Optionally save the tracker if `should_save_tracker` is `True`. Tracker saving
        can be skipped if the tracker returned by this method is used for further
        processing and saved at a later stage.
        """

        # preprocess message if necessary
        if self.message_preprocessor is not None:
            message.text = self.message_preprocessor(message.text)
        # we have a Tracker instance for each user
        # which maintains conversation state
        tracker = await self.get_tracker_with_session_start(
            message.sender_id, message.output_channel
        )

        if tracker:
            await self._handle_message_with_tracker(message, tracker)

            if should_save_tracker:
                # save tracker state to continue conversation from this state
                self._save_tracker(tracker)
        else:
            logger.warning(
                f"Failed to retrieve or create tracker for conversation ID "
                f"'{message.sender_id}'."
            )
        return tracker

    async def execute_action(
        self,
        sender_id: Text,
        action_name: Text,
        output_channel: OutputChannel,
        nlg: NaturalLanguageGenerator,
        policy: Text,
        confidence: float,
    ) -> Optional[DialogueStateTracker]:

        # we have a Tracker instance for each user
        # which maintains conversation state
        tracker = await self.get_tracker_with_session_start(sender_id, output_channel)
        if tracker:
            action = self._get_action(action_name)
            await self._run_action(
                action, tracker, output_channel, nlg, policy, confidence
            )

            # save tracker state to continue conversation from this state
            self._save_tracker(tracker)
        else:
            logger.warning(
                f"Failed to retrieve or create tracker for conversation ID "
                f"'{sender_id}'."
            )
        return tracker

    def predict_next_action(
        self, tracker: DialogueStateTracker
    ) -> Tuple[Action, Text, float]:
        """Predicts the next action the bot should take after seeing x.

        This should be overwritten by more advanced policies to use
        ML to predict the action. Returns the index of the next action."""

        action_confidences, policy = self._get_next_action_probabilities(tracker)

        max_confidence_index = int(np.argmax(action_confidences))
        action = self.domain.action_for_index(
            max_confidence_index, self.action_endpoint
        )
        logger.debug(
            f"Predicted next action '{action.name()}' with confidence "
            f"{action_confidences[max_confidence_index]:.2f}."
        )
        return action, policy, action_confidences[max_confidence_index]

    @staticmethod
    def _is_reminder(e: Event, name: Text) -> bool:
        return isinstance(e, ReminderScheduled) and e.name == name

    @staticmethod
    def _is_reminder_still_valid(
        tracker: DialogueStateTracker, reminder_event: ReminderScheduled
    ) -> bool:
        """Check if the conversation has been restarted after reminder."""

        for e in reversed(tracker.applied_events()):
            if MessageProcessor._is_reminder(e, reminder_event.name):
                return True
        return False  # not found in applied events --> has been restarted

    @staticmethod
    def _has_message_after_reminder(
        tracker: DialogueStateTracker, reminder_event: ReminderScheduled
    ) -> bool:
        """Check if the user sent a message after the reminder."""

        for e in reversed(tracker.events):
            if MessageProcessor._is_reminder(e, reminder_event.name):
                return False
            elif isinstance(e, UserUttered) and e.text:
                return True
        return True  # tracker has probably been restarted

    async def handle_reminder(
        self,
        reminder_event: ReminderScheduled,
        sender_id: Text,
        output_channel: OutputChannel,
        nlg: NaturalLanguageGenerator,
    ) -> None:
        """Handle a reminder that is triggered asynchronously."""

        tracker = await self.get_tracker_with_session_start(sender_id, output_channel)

        if not tracker:
            logger.warning(
                f"Failed to retrieve tracker for conversation ID '{sender_id}'."
            )
            return None

        if (
            reminder_event.kill_on_user_message
            and self._has_message_after_reminder(tracker, reminder_event)
            or not self._is_reminder_still_valid(tracker, reminder_event)
        ):
            logger.debug(
                f"Canceled reminder because it is outdated. "
<<<<<<< HEAD
                f"(event: {reminder_event.intent} id: {reminder_event.name})"
=======
                f"(event: {reminder_event.action_name} id: {reminder_event.name})"
>>>>>>> 89e5a4c8
            )
        else:
            intent = reminder_event.intent
            entities = reminder_event.entities if reminder_event.entities else {}
            await self.trigger_external_user_uttered(
                intent, entities, tracker, output_channel
            )

    async def trigger_external_user_uttered(
        self,
        intent_name: Text,
        entities: Union[List[Dict[Text, Any]], Dict[Text, Text]],
        tracker: DialogueStateTracker,
        output_channel: OutputChannel,
    ) -> None:
        """
        Trigger an external message (like a user message,
        but invisible; used, e.g., by a Reminder)
        """
        if isinstance(entities, list):
            entity_list = entities
        else:
            # Allow for a short-hand notation {"ent1": "val1", "ent2": "val2", ...}.
            # Useful if properties like 'start', 'end', or 'extractor' are not given,
            # e.g. for external events.
            entity_list = [
                {"entity": ent, "value": val} for ent, val in entities.items()
            ]
        tracker.update(
            UserUttered(
                text=f"{EXTERNAL_MESSAGE_PREFIX}{intent_name}",
                intent={"name": intent_name},
                metadata={IS_EXTERNAL: True},
                entities=entity_list,
            )
        )
        await self._predict_and_execute_next_action(output_channel, tracker)
        # save tracker state to continue conversation from this state
        self._save_tracker(tracker)

    @staticmethod
    def _log_slots(tracker) -> None:
        # Log currently set slots
        slot_values = "\n".join(
            [f"\t{s.name}: {s.value}" for s in tracker.slots.values()]
        )
        if slot_values.strip():
            logger.debug(f"Current slot values: \n{slot_values}")

    def _log_unseen_features(self, parse_data: Dict[Text, Any]) -> None:
        """Check if the NLU interpreter picks up intents or entities that aren't
        recognized."""

        domain_is_not_empty = self.domain and not self.domain.is_empty()

        intent = parse_data["intent"]["name"]
        if intent:
            intent_is_recognized = (
                domain_is_not_empty and intent in self.domain.intents
            ) or intent in DEFAULT_INTENTS
            if not intent_is_recognized:
                warnings.warn(
                    f"Interpreter parsed an intent '{intent}' "
                    "that is not defined in the domain."
                )

        entities = parse_data["entities"] or []
        for element in entities:
            entity = element["entity"]
            if entity and domain_is_not_empty and entity not in self.domain.entities:
                warnings.warn(
                    f"Interpreter parsed an entity '{entity}' "
                    "that is not defined in the domain."
                )

    def _get_action(self, action_name) -> Optional[Action]:
        return self.domain.action_for_name(action_name, self.action_endpoint)

    async def _parse_message(self, message, tracker: DialogueStateTracker = None):
        # for testing - you can short-cut the NLU part with a message
        # in the format /intent{"entity1": val1, "entity2": val2}
        # parse_data is a dict of intent & entities
        if message.text.startswith(INTENT_MESSAGE_PREFIX):
            parse_data = await RegexInterpreter().parse(
                message.text, message.message_id, tracker
            )
        else:
            parse_data = await self.interpreter.parse(
                message.text, message.message_id, tracker
            )

        logger.debug(
            "Received user message '{}' with intent '{}' "
            "and entities '{}'".format(
                message.text, parse_data["intent"], parse_data["entities"]
            )
        )

        self._log_unseen_features(parse_data)

        return parse_data

    async def _handle_message_with_tracker(
        self, message: UserMessage, tracker: DialogueStateTracker
    ) -> None:

        if message.parse_data:
            parse_data = message.parse_data
        else:
            parse_data = await self._parse_message(message, tracker)

        # don't ever directly mutate the tracker
        # - instead pass its events to log
        tracker.update(
            UserUttered(
                message.text,
                parse_data["intent"],
                parse_data["entities"],
                parse_data,
                input_channel=message.input_channel,
                message_id=message.message_id,
                metadata=message.metadata,
            ),
            self.domain,
        )

        if parse_data["entities"]:
            self._log_slots(tracker)

        logger.debug(
            f"Logged UserUtterance - " f"tracker now has {len(tracker.events)} events."
        )

    @staticmethod
    def _should_handle_message(tracker: DialogueStateTracker):
        return (
            not tracker.is_paused()
            or tracker.latest_message.intent.get("name") == USER_INTENT_RESTART
        )

    async def _predict_and_execute_next_action(
        self, output_channel: OutputChannel, tracker: DialogueStateTracker
    ):
        # keep taking actions decided by the policy until it chooses to 'listen'
        should_predict_another_action = True
        num_predicted_actions = 0

        def is_action_limit_reached():
            return (
                num_predicted_actions == self.max_number_of_predictions
                and should_predict_another_action
            )

        # action loop. predicts actions until we hit action listen
        while (
            should_predict_another_action
            and self._should_handle_message(tracker)
            and num_predicted_actions < self.max_number_of_predictions
        ):
            # this actually just calls the policy's method by the same name
            action, policy, confidence = self.predict_next_action(tracker)

            should_predict_another_action = await self._run_action(
                action, tracker, output_channel, self.nlg, policy, confidence
            )
            num_predicted_actions += 1

        if is_action_limit_reached():
            # circuit breaker was tripped
            logger.warning(
                "Circuit breaker tripped. Stopped predicting "
                f"more actions for sender '{tracker.sender_id}'."
            )
            if self.on_circuit_break:
                # call a registered callback
                self.on_circuit_break(tracker, output_channel, self.nlg)

    @staticmethod
    def should_predict_another_action(action_name: Text) -> bool:
        """Determine whether the processor should predict another action.

        Args:
            action_name: Name of the latest executed action.

        Returns:
            `False` if `action_name` is `ACTION_LISTEN_NAME` or
            `ACTION_SESSION_START_NAME`, otherwise `True`.
        """

        return action_name not in (ACTION_LISTEN_NAME, ACTION_SESSION_START_NAME)

    @staticmethod
    async def _send_bot_messages(
        events: List[Event],
        tracker: DialogueStateTracker,
        output_channel: OutputChannel,
    ) -> None:
        """Send all the bot messages that are logged in the events array."""

        for e in events:
            if not isinstance(e, BotUttered):
                continue

            await output_channel.send_response(tracker.sender_id, e.message())

    async def _schedule_reminders(
        self,
        events: List[Event],
        tracker: DialogueStateTracker,
        output_channel: OutputChannel,
        nlg: NaturalLanguageGenerator,
    ) -> None:
        """Uses the scheduler to time a job to trigger the passed reminder.

        Reminders with the same `id` property will overwrite one another
        (i.e. only one of them will eventually run)."""

        for e in events:
            if not isinstance(e, ReminderScheduled):
                continue

            (await jobs.scheduler()).add_job(
                self.handle_reminder,
                "date",
                run_date=e.trigger_date_time,
                args=[e, tracker.sender_id, output_channel, nlg],
                id=e.name,
                replace_existing=True,
                name=(
                    str(e.intent)
                    + ACTION_NAME_SENDER_ID_CONNECTOR_STR
                    + tracker.sender_id
                ),
            )

    @staticmethod
    async def _cancel_reminders(
        events: List[Event], tracker: DialogueStateTracker
    ) -> None:
        """Cancel reminders by action_name"""

        # All Reminders with the same action name will be cancelled
        for e in events:
            if isinstance(e, ReminderCancelled):
                name_to_check = (
                    str(e.intent)
                    + ACTION_NAME_SENDER_ID_CONNECTOR_STR
                    + tracker.sender_id
                )
                scheduler = await jobs.scheduler()
                for j in scheduler.get_jobs():
                    if j.name == name_to_check:
                        scheduler.remove_job(j.id)

    async def _run_action(
        self, action, tracker, output_channel, nlg, policy=None, confidence=None
    ) -> bool:
        # events and return values are used to update
        # the tracker state after an action has been taken
        try:
            events = await action.run(output_channel, nlg, tracker, self.domain)
        except ActionExecutionRejection:
            events = [ActionExecutionRejected(action.name(), policy, confidence)]
            tracker.update(events[0])
            return self.should_predict_another_action(action.name())
        except Exception as e:
            logger.error(
                f"Encountered an exception while running action '{action.name()}'. "
                "Bot will continue, but the actions events are lost. "
                "Please check the logs of your action server for "
                "more information."
            )
            logger.debug(e, exc_info=True)
            events = []

        self._log_action_on_tracker(tracker, action.name(), events, policy, confidence)
        if action.name() != ACTION_LISTEN_NAME and not action.name().startswith(
            UTTER_PREFIX
        ):
            self._log_slots(tracker)

        await self._send_bot_messages(events, tracker, output_channel)
        await self._schedule_reminders(events, tracker, output_channel, nlg)
        await self._cancel_reminders(events, tracker)

        return self.should_predict_another_action(action.name())

    def _warn_about_new_slots(self, tracker, action_name, events) -> None:
        # these are the events from that action we have seen during training

        if (
            not self.policy_ensemble
            or action_name not in self.policy_ensemble.action_fingerprints
        ):
            return

        fp = self.policy_ensemble.action_fingerprints[action_name]
        slots_seen_during_train = fp.get("slots", set())
        for e in events:
            if isinstance(e, SlotSet) and e.key not in slots_seen_during_train:
                s = tracker.slots.get(e.key)
                if s and s.has_features():
                    if e.key == "requested_slot" and tracker.active_form:
                        pass
                    else:
                        warnings.warn(
                            f"Action '{action_name}' set a slot type '{e.key}' that "
                            f"it never set during the training. This "
                            f"can throw of the prediction. Make sure to "
                            f"include training examples in your stories "
                            f"for the different types of slots this "
                            f"action can return. Remember: you need to "
                            f"set the slots manually in the stories by "
                            f"adding '- slot{{\"{e.key}\": {e.value}}}' "
                            f"after the action."
                        )

    def _log_action_on_tracker(
        self, tracker, action_name, events, policy, confidence
    ) -> None:
        # Ensures that the code still works even if a lazy programmer missed
        # to type `return []` at the end of an action or the run method
        # returns `None` for some other reason.
        if events is None:
            events = []

        logger.debug(
            f"Action '{action_name}' ended with events '{[e for e in events]}'."
        )

        self._warn_about_new_slots(tracker, action_name, events)

        if action_name is not None:
            # log the action and its produced events
            tracker.update(ActionExecuted(action_name, policy, confidence))

        for e in events:
            # this makes sure the events are ordered by timestamp -
            # since the event objects are created somewhere else,
            # the timestamp would indicate a time before the time
            # of the action executed
            e.timestamp = time.time()
            tracker.update(e, self.domain)

    def _has_session_expired(self, tracker: DialogueStateTracker) -> bool:
        """Determine whether the latest session in `tracker` has expired.

        Args:
            tracker: Tracker to inspect.

        Returns:
            `True` if the session in `tracker` has expired, `False` otherwise.
        """

        if not self.domain.session_config.are_sessions_enabled():
            # tracker has never expired if sessions are disabled
            return False

        user_uttered_event: Optional[UserUttered] = tracker.get_last_event_for(
            UserUttered
        )

        if not user_uttered_event:
            # there is no user event so far so the session should not be considered
            # expired
            return False

        time_delta_in_seconds = time.time() - user_uttered_event.timestamp
        has_expired = (
            time_delta_in_seconds / 60
            > self.domain.session_config.session_expiration_time
        )
        if has_expired:
            logger.debug(
                f"The latest session for conversation ID '{tracker.sender_id}' has "
                f"expired."
            )

        return has_expired

    def _get_tracker(self, sender_id: Text) -> Optional[DialogueStateTracker]:
        sender_id = sender_id or UserMessage.DEFAULT_SENDER_ID
        return self.tracker_store.get_or_create_tracker(
            sender_id, append_action_listen=False
        )

    def _save_tracker(self, tracker: DialogueStateTracker) -> None:
        self.tracker_store.save(tracker)

    def _prob_array_for_action(
        self, action_name: Text
    ) -> Tuple[Optional[List[float]], None]:
        idx = self.domain.index_for_action(action_name)
        if idx is not None:
            result = [0.0] * self.domain.num_actions
            result[idx] = 1.0
            return result, None
        else:
            return None, None

    def _get_next_action_probabilities(
        self, tracker: DialogueStateTracker
    ) -> Tuple[Optional[List[float]], Optional[Text]]:
        """Collect predictions from ensemble and return action and predictions."""

        followup_action = tracker.followup_action
        if followup_action:
            tracker.clear_followup_action()
            result = self._prob_array_for_action(followup_action)
            if result:
                return result
            else:
                logger.error(
                    f"Trying to run unknown follow-up action '{followup_action}'!"
                    "Instead of running that, we will ignore the action "
                    "and predict the next action."
                )

        return self.policy_ensemble.probabilities_using_best_policy(
            tracker, self.domain
        )<|MERGE_RESOLUTION|>--- conflicted
+++ resolved
@@ -21,12 +21,9 @@
     UTTER_PREFIX,
     USER_INTENT_BACK,
     USER_INTENT_OUT_OF_SCOPE,
-<<<<<<< HEAD
+    USER_INTENT_SESSION_START,
     IS_EXTERNAL,
     EXTERNAL_MESSAGE_PREFIX,
-=======
-    USER_INTENT_SESSION_START,
->>>>>>> 89e5a4c8
 )
 from rasa.core.domain import Domain
 from rasa.core.events import (
@@ -105,12 +102,8 @@
             )
             return None
 
-<<<<<<< HEAD
         await self._predict_and_execute_next_action(message.output_channel, tracker)
-=======
-        await self._predict_and_execute_next_action(message, tracker)
-
->>>>>>> 89e5a4c8
+
         # save tracker state to continue conversation from this state
         self._save_tracker(tracker)
 
@@ -334,11 +327,7 @@
         ):
             logger.debug(
                 f"Canceled reminder because it is outdated. "
-<<<<<<< HEAD
                 f"(event: {reminder_event.intent} id: {reminder_event.name})"
-=======
-                f"(event: {reminder_event.action_name} id: {reminder_event.name})"
->>>>>>> 89e5a4c8
             )
         else:
             intent = reminder_event.intent
