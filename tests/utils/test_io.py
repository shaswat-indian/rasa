import io
import os
from pathlib import Path
from typing import Callable, Text, List, Set

import pytest
from prompt_toolkit.document import Document
from prompt_toolkit.validation import ValidationError

import rasa.utils.io as io_utils

os.environ["USER_NAME"] = "user"
os.environ["PASS"] = "pass"


def test_read_yaml_string():
    config_without_env_var = """
    user: user
    password: pass
    """
    content = io_utils.read_yaml(config_without_env_var)
    assert content["user"] == "user" and content["password"] == "pass"


def test_read_yaml_string_with_env_var():
    config_with_env_var = """
    user: ${USER_NAME}
    password: ${PASS}
    """
    content = io_utils.read_yaml(config_with_env_var)
    assert content["user"] == "user" and content["password"] == "pass"


def test_read_yaml_string_with_multiple_env_vars_per_line():
    config_with_env_var = """
    user: ${USER_NAME} ${PASS}
    password: ${PASS}
    """
    content = io_utils.read_yaml(config_with_env_var)
    assert content["user"] == "user pass" and content["password"] == "pass"


def test_read_yaml_string_with_env_var_prefix():
    config_with_env_var_prefix = """
    user: db_${USER_NAME}
    password: db_${PASS}
    """
    content = io_utils.read_yaml(config_with_env_var_prefix)
    assert content["user"] == "db_user" and content["password"] == "db_pass"


def test_read_yaml_string_with_env_var_postfix():
    config_with_env_var_postfix = """
    user: ${USER_NAME}_admin
    password: ${PASS}_admin
    """
    content = io_utils.read_yaml(config_with_env_var_postfix)
    assert content["user"] == "user_admin" and content["password"] == "pass_admin"


def test_read_yaml_string_with_env_var_infix():
    config_with_env_var_infix = """
    user: db_${USER_NAME}_admin
    password: db_${PASS}_admin
    """
    content = io_utils.read_yaml(config_with_env_var_infix)
    assert content["user"] == "db_user_admin" and content["password"] == "db_pass_admin"


def test_read_yaml_string_with_env_var_not_exist():
    config_with_env_var_not_exist = """
    user: ${USER_NAME}
    password: ${PASSWORD}
    """
    with pytest.raises(ValueError):
        io_utils.read_yaml(config_with_env_var_not_exist)


def test_environment_variable_not_existing():
    content = "model: \n  test: ${variable}"
    with pytest.raises(ValueError):
        io_utils.read_yaml(content)


def test_environment_variable_dict_without_prefix_and_postfix():
    os.environ["variable"] = "test"
    content = "model: \n  test: ${variable}"

    content = io_utils.read_yaml(content)

    assert content["model"]["test"] == "test"


def test_environment_variable_in_list():
    os.environ["variable"] = "test"
    content = "model: \n  - value\n  - ${variable}"

    content = io_utils.read_yaml(content)

    assert content["model"][1] == "test"


def test_environment_variable_dict_with_prefix():
    os.environ["variable"] = "test"
    content = "model: \n  test: dir/${variable}"

    content = io_utils.read_yaml(content)

    assert content["model"]["test"] == "dir/test"


def test_environment_variable_dict_with_postfix():
    os.environ["variable"] = "test"
    content = "model: \n  test: ${variable}/dir"

    content = io_utils.read_yaml(content)

    assert content["model"]["test"] == "test/dir"


def test_environment_variable_dict_with_prefix_and_with_postfix():
    os.environ["variable"] = "test"
    content = "model: \n  test: dir/${variable}/dir"

    content = io_utils.read_yaml(content)

    assert content["model"]["test"] == "dir/test/dir"


def test_emojis_in_yaml():
    test_data = """
    data:
        - one 😁💯 👩🏿‍💻👨🏿‍💻
        - two £ (?u)\\b\\w+\\b f\u00fcr
    """
    content = io_utils.read_yaml(test_data)

    assert content["data"][0] == "one 😁💯 👩🏿‍💻👨🏿‍💻"
    assert content["data"][1] == "two £ (?u)\\b\\w+\\b für"


def test_emojis_in_tmp_file():
    test_data = """
        data:
            - one 😁💯 👩🏿‍💻👨🏿‍💻
            - two £ (?u)\\b\\w+\\b f\u00fcr
        """
    test_file = io_utils.create_temporary_file(test_data)
<<<<<<< HEAD
    content = io_utils.read_yaml_file(test_file)
=======
    with open(test_file, mode="r", encoding=io_utils.DEFAULT_ENCODING) as f:
        content = f.read()
    content = io_utils.read_yaml(content)
>>>>>>> 086c7247

    assert content["data"][0] == "one 😁💯 👩🏿‍💻👨🏿‍💻"
    assert content["data"][1] == "two £ (?u)\\b\\w+\\b für"


def test_read_emojis_from_json():
    import json

    d = {"text": "hey 😁💯 👩🏿‍💻👨🏿‍💻🧜‍♂️(?u)\\b\\w+\\b} f\u00fcr"}
    json_string = json.dumps(d, indent=2)

    content = io_utils.read_yaml(json_string)

    expected = "hey 😁💯 👩🏿‍💻👨🏿‍💻🧜‍♂️(?u)\\b\\w+\\b} für"
    assert content.get("text") == expected


def test_bool_str():
    test_data = """
    one: "yes"
    two: "true"
    three: "True"
    """

    content = io_utils.read_yaml(test_data)

    assert content["one"] == "yes"
    assert content["two"] == "true"
    assert content["three"] == "True"


def test_read_file_with_not_existing_path():
    with pytest.raises(ValueError):
        io_utils.read_file("some path")


@pytest.mark.parametrize("file, parents", [("A/test.md", "A"), ("A", "A")])
def test_file_in_path(file, parents):
    assert io_utils.is_subdirectory(file, parents)


@pytest.mark.parametrize(
    "file, parents", [("A", "A/B"), ("B", "A"), ("A/test.md", "A/B"), (None, "A")]
)
def test_file_not_in_path(file, parents):
    assert not io_utils.is_subdirectory(file, parents)


@pytest.mark.parametrize("actual_path", ["", "file.md", "file"])
def test_file_path_validator_with_invalid_paths(actual_path):
    test_error_message = actual_path

    validator = io_utils.file_type_validator([".yml"], test_error_message)

    document = Document(actual_path)
    with pytest.raises(ValidationError) as e:
        validator.validate(document)

    assert e.value.message == test_error_message


@pytest.mark.parametrize("actual_path", ["domain.yml", "lala.yaml"])
def test_file_path_validator_with_valid_paths(actual_path):
    validator = io_utils.file_type_validator([".yml", ".yaml"], "error message")

    document = Document(actual_path)
    # If the path is valid there shouldn't be an exception
    assert validator.validate(document) is None


@pytest.mark.parametrize("user_input", ["", "   ", "\t", "\n"])
def test_non_empty_text_validator_with_empty_input(user_input):
    test_error_message = "enter something"

    validator = io_utils.not_empty_validator(test_error_message)

    document = Document(user_input)
    with pytest.raises(ValidationError) as e:
        validator.validate(document)

    assert e.value.message == test_error_message


@pytest.mark.parametrize("user_input", ["utter_greet", "greet", "Hi there!"])
def test_non_empty_text_validator_with_valid_input(user_input):
    validator = io_utils.not_empty_validator("error message")

    document = Document(user_input)
    # If there is input there shouldn't be an exception
    assert validator.validate(document) is None


def test_create_validator_from_callable():
    def is_valid(user_input) -> None:
        return user_input == "this passes"

    error_message = "try again"

    validator = io_utils.create_validator(is_valid, error_message)

    document = Document("this passes")
    assert validator.validate(document) is None

    document = Document("this doesn't")
    with pytest.raises(ValidationError) as e:
        validator.validate(document)

    assert e.value.message == error_message


@pytest.mark.parametrize(
    "list_function, expected",
    [
        (
            io_utils.list_directory,
            {"subdirectory", "subdirectory/sub_file.txt", "file.txt"},
        ),
        (io_utils.list_files, {"subdirectory/sub_file.txt", "file.txt"}),
        (io_utils.list_subdirectories, {"subdirectory"}),
    ],
)
def test_list_directory(
    tmpdir: Path, list_function: Callable[[Text], List[Text]], expected: Set[Text]
):
    subdirectory = tmpdir / "subdirectory"
    subdirectory.mkdir()

    sub_sub_directory = subdirectory / "subdirectory"
    sub_sub_directory.mkdir()

    sub_sub_file = sub_sub_directory / "sub_file.txt"
    sub_sub_file.write_text("", encoding=io_utils.DEFAULT_ENCODING)

    file1 = subdirectory / "file.txt"
    file1.write_text("", encoding="utf-8")

    hidden_directory = subdirectory / ".hidden"
    hidden_directory.mkdir()

    hidden_file = subdirectory / ".test.text"
    hidden_file.write_text("", encoding="utf-8")

    expected = {str(subdirectory / entry) for entry in expected}

    assert set(list_function(str(subdirectory))) == expected


def test_write_json_file(tmp_path: Path):
    expected = {"abc": "dasds", "list": [1, 2, 3, 4], "nested": {"a": "b"}}
    file_path = str(tmp_path / "abc.txt")

    io_utils.dump_obj_as_json_to_file(file_path, expected)
    assert io_utils.read_json_file(file_path) == expected


def test_write_utf_8_yaml_file(tmp_path: Path):
    """This test makes sure that dumping a yaml doesn't result in Uxxxx sequences
    but rather directly dumps the unicode character."""

    file_path = str(tmp_path / "test.yml")
    data = {"data": "amazing 🌈"}

    io_utils.write_yaml_file(data, file_path)
    assert io_utils.read_file(file_path) == "data: amazing 🌈\n"


def test_create_directory_if_new(tmp_path: Path):
    directory = str(tmp_path / "a" / "b")
    io_utils.create_directory(directory)

    assert os.path.exists(directory)


def test_create_directory_if_already_exists(tmp_path: Path):
    # This should not throw an exception
    io_utils.create_directory(str(tmp_path))
    assert True


def test_create_directory_for_file(tmp_path: Path):
    file = str(tmp_path / "dir" / "test.txt")

    io_utils.create_directory_for_file(str(file))
    assert not os.path.exists(file)
    assert os.path.exists(os.path.dirname(file))<|MERGE_RESOLUTION|>--- conflicted
+++ resolved
@@ -146,13 +146,7 @@
             - two £ (?u)\\b\\w+\\b f\u00fcr
         """
     test_file = io_utils.create_temporary_file(test_data)
-<<<<<<< HEAD
     content = io_utils.read_yaml_file(test_file)
-=======
-    with open(test_file, mode="r", encoding=io_utils.DEFAULT_ENCODING) as f:
-        content = f.read()
-    content = io_utils.read_yaml(content)
->>>>>>> 086c7247
 
     assert content["data"][0] == "one 😁💯 👩🏿‍💻👨🏿‍💻"
     assert content["data"][1] == "two £ (?u)\\b\\w+\\b für"
