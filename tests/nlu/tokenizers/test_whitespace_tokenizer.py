import pytest

from rasa.nlu.components import UnsupportedLanguageError
from rasa.nlu.config import RasaNLUModelConfig
from rasa.nlu.constants import TOKENS_NAMES, TEXT, INTENT
from rasa.nlu.training_data import TrainingData, Message
from rasa.nlu.tokenizers.whitespace_tokenizer import WhitespaceTokenizer


@pytest.mark.parametrize(
    "text, expected_tokens, expected_indices",
    [
        (
            "Forecast for lunch",
            ["Forecast", "for", "lunch"],
            [(0, 8), (9, 12), (13, 18)],
        ),
        (
            "hey ńöñàśçií how're you?",
            ["hey", "ńöñàśçií", "how", "re", "you"],
            [(0, 3), (4, 12), (13, 16), (17, 19), (20, 23)],
        ),
        (
            "50 क्या आपके पास डेरी मिल्क 10 वाले बॉक्स मिल सकते है",
            [
                "50",
                "क्या",
                "आपके",
                "पास",
                "डेरी",
                "मिल्क",
                "10",
                "वाले",
                "बॉक्स",
                "मिल",
                "सकते",
                "है",
            ],
            [
                (0, 2),
                (3, 7),
                (8, 12),
                (13, 16),
                (17, 21),
                (22, 27),
                (28, 30),
                (31, 35),
                (36, 41),
                (42, 45),
                (46, 50),
                (51, 53),
            ],
        ),
        (
            "https://www.google.com/search?client=safari&rls=en&q=i+like+rasa&ie=UTF-8&oe=UTF-8 https://rasa.com/docs/nlu/components/#tokenizer-whitespace",
            [
                "https://www.google.com/search?"
                "client=safari&rls=en&q=i+like+rasa&ie=UTF-8&oe=UTF-8",
                "https://rasa.com/docs/nlu/components/#tokenizer-whitespace",
            ],
            [(0, 82), (83, 141)],
        ),
        (
            "Joselico gracias Dois 🙏🇺🇸🏦🛠🔥⭐️🦅👑💪",
            ["Joselico", "gracias", "Dois"],
            [(0, 8), (9, 16), (17, 21)],
        ),
        (":)", [":)"], [(0, 2)]),
        ("Hi :-)", ["Hi"], [(0, 2)]),
        ("👍", ["👍"], [(0, 1)]),
    ],
)
def test_whitespace(text, expected_tokens, expected_indices):

    tk = WhitespaceTokenizer()

    tokens = tk.tokenize(Message(text), attribute=TEXT)

    assert [t.text for t in tokens] == expected_tokens
    assert [t.start for t in tokens] == [i[0] for i in expected_indices]
    assert [t.end for t in tokens] == [i[1] for i in expected_indices]


@pytest.mark.parametrize(
    "text, expected_tokens",
    [
        ("Forecast_for_LUNCH", ["Forecast_for_LUNCH"]),
        ("Forecast for LUNCH", ["Forecast for LUNCH"]),
    ],
)
def test_custom_intent_symbol(text, expected_tokens):
    component_config = {"intent_tokenization_flag": True, "intent_split_symbol": "+"}

    tk = WhitespaceTokenizer(component_config)

    message = Message(text)
    message.set(INTENT, text)

    tk.train(TrainingData([message]))

    assert [t.text for t in message.get(TOKENS_NAMES[INTENT])] == expected_tokens


def test_whitespace_training(supervised_embeddings_config):
    examples = [
        Message(
            "Any Mexican restaurant will do",
            {
                "intent": "restaurant_search",
                "entities": [
                    {"start": 4, "end": 11, "value": "Mexican", "entity": "cuisine"}
                ],
            },
        ),
        Message(
            "I want Tacos!",
            {
                "intent": "restaurant_search",
                "entities": [
                    {"start": 7, "end": 12, "value": "Mexican", "entity": "cuisine"}
                ],
            },
        ),
    ]

    tk = WhitespaceTokenizer()

    tk.train(TrainingData(training_examples=examples), supervised_embeddings_config)

<<<<<<< HEAD
    assert examples[0].data.get("tokens")[0].text == "any"
    assert examples[0].data.get("tokens")[1].text == "mexican"
    assert examples[0].data.get("tokens")[2].text == "restaurant"
    assert examples[0].data.get("tokens")[3].text == "will"
    assert examples[0].data.get("tokens")[4].text == "do"
    assert examples[1].data.get("tokens")[0].text == "i"
    assert examples[1].data.get("tokens")[1].text == "want"
    assert examples[1].data.get("tokens")[2].text == "tacos"


def test_whitespace_does_not_throw_error():
    import rasa.utils.io as io_utils

    texts = io_utils.read_json_file("data/test_tokenizers/naughty_strings.json")

    tk = WhitespaceTokenizer()

    for text in texts:
        tk.tokenize(Message(text), attribute=TEXT)


@pytest.mark.parametrize("language, error", [("en", False), ("zh", True)])
def test_whitespace_language_suuport(language, error, component_builder):
    config = RasaNLUModelConfig(
        {"language": language, "pipeline": [{"name": "WhitespaceTokenizer"}]}
    )

    if error:
        with pytest.raises(UnsupportedLanguageError):
            component_builder.create_component({"name": "WhitespaceTokenizer"}, config)
    else:
        component_builder.create_component({"name": "WhitespaceTokenizer"}, config)
=======
    assert examples[0].data.get(TOKENS_NAMES[TEXT])[0].text == "Any"
    assert examples[0].data.get(TOKENS_NAMES[TEXT])[1].text == "Mexican"
    assert examples[0].data.get(TOKENS_NAMES[TEXT])[2].text == "restaurant"
    assert examples[0].data.get(TOKENS_NAMES[TEXT])[3].text == "will"
    assert examples[0].data.get(TOKENS_NAMES[TEXT])[4].text == "do"
    assert examples[1].data.get(TOKENS_NAMES[TEXT])[0].text == "I"
    assert examples[1].data.get(TOKENS_NAMES[TEXT])[1].text == "want"
    assert examples[1].data.get(TOKENS_NAMES[TEXT])[2].text == "Tacos"
>>>>>>> b47625ca
<|MERGE_RESOLUTION|>--- conflicted
+++ resolved
@@ -127,15 +127,14 @@
 
     tk.train(TrainingData(training_examples=examples), supervised_embeddings_config)
 
-<<<<<<< HEAD
-    assert examples[0].data.get("tokens")[0].text == "any"
-    assert examples[0].data.get("tokens")[1].text == "mexican"
-    assert examples[0].data.get("tokens")[2].text == "restaurant"
-    assert examples[0].data.get("tokens")[3].text == "will"
-    assert examples[0].data.get("tokens")[4].text == "do"
-    assert examples[1].data.get("tokens")[0].text == "i"
-    assert examples[1].data.get("tokens")[1].text == "want"
-    assert examples[1].data.get("tokens")[2].text == "tacos"
+    assert examples[0].data.get(TOKENS_NAMES[TEXT])[0].text == "Any"
+    assert examples[0].data.get(TOKENS_NAMES[TEXT])[1].text == "Mexican"
+    assert examples[0].data.get(TOKENS_NAMES[TEXT])[2].text == "restaurant"
+    assert examples[0].data.get(TOKENS_NAMES[TEXT])[3].text == "will"
+    assert examples[0].data.get(TOKENS_NAMES[TEXT])[4].text == "do"
+    assert examples[1].data.get(TOKENS_NAMES[TEXT])[0].text == "I"
+    assert examples[1].data.get(TOKENS_NAMES[TEXT])[1].text == "want"
+    assert examples[1].data.get(TOKENS_NAMES[TEXT])[2].text == "Tacos"
 
 
 def test_whitespace_does_not_throw_error():
@@ -159,14 +158,4 @@
         with pytest.raises(UnsupportedLanguageError):
             component_builder.create_component({"name": "WhitespaceTokenizer"}, config)
     else:
-        component_builder.create_component({"name": "WhitespaceTokenizer"}, config)
-=======
-    assert examples[0].data.get(TOKENS_NAMES[TEXT])[0].text == "Any"
-    assert examples[0].data.get(TOKENS_NAMES[TEXT])[1].text == "Mexican"
-    assert examples[0].data.get(TOKENS_NAMES[TEXT])[2].text == "restaurant"
-    assert examples[0].data.get(TOKENS_NAMES[TEXT])[3].text == "will"
-    assert examples[0].data.get(TOKENS_NAMES[TEXT])[4].text == "do"
-    assert examples[1].data.get(TOKENS_NAMES[TEXT])[0].text == "I"
-    assert examples[1].data.get(TOKENS_NAMES[TEXT])[1].text == "want"
-    assert examples[1].data.get(TOKENS_NAMES[TEXT])[2].text == "Tacos"
->>>>>>> b47625ca
+        component_builder.create_component({"name": "WhitespaceTokenizer"}, config)