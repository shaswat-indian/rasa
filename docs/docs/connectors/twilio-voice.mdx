--- conflicted
+++ resolved
@@ -46,7 +46,6 @@
  [channel-specific variations](https://rasa.com/docs/rasa/responses/#channel-specific-response-variations) where
  necessary.
 
-<<<<<<< HEAD
 ### Assistant Voice
 
 You can add personality to your assistant by specifying the type of voice your assistant should speak with. In the
@@ -54,13 +53,6 @@
 list of supported voices you can check the [Twilio documentation](https://www.twilio.com/docs/voice/twiml/say#voice). An
 example implementation looks like this where a woman's voice is used. If no voice is provided then a woman's voice will
 be used by default.
-=======
-```yaml title="credentials.yml"
-twilio_voice:
-  initial_prompt: "hello"
-  assistant_voice: "woman"
-```
->>>>>>> 1e291199
 
 ### Reprompt Fallback Phrase
 
