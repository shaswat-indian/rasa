---
id: glossary
sidebar_label: Rasa Glossary
title: Rasa Glossary
description: Glossary for all Rasa-related terms
---

## [Action](./actions.mdx)

  A single step that a bot takes in a conversation (e.g. calling an API or sending a response back to the user).

## Annotation

  Adding labels to messages and conversations so that they can be used to train a model.

## CMS

  A Content Management System (CMS) can be used to store bot responses externally instead of directly including it as part of the domain.  This provides more flexibility in changing them as they are not tightly-coupled with the training data.

## [Custom Action](./actions.mdx#custom-actions)

  An action written by a Rasa developer that can run arbitrary code mainly to interact with the outside world.

## [Default Action](./actions.mdx#default-actions)

  A built-in action that comes with predefined functionality.

## [Domain](./domain.mdx)

  Defines the inputs and outputs of an assistant.

  It includes a list of all the intents, entities, slots, actions, and forms that the assistant knows about.

## [Entity](./domain.mdx#entities)

  Structured information that can be extracted from a user message.

  For example a telephone number, a person's name, a location, the name of a product

## [Event](./events.mdx)

  All conversations in Rasa are represented as a sequence of events. For instance, a `UserUttered` represents a user entering a message, and an `ActionExecuted` represents the assistant executing an action. You can learn more about them [here](./events.mdx).

## [Form](./forms.mdx)

  A type of custom action that asks the user for multiple pieces of information.

  For example, if you need a city, a cuisine, and a price range to recommend a restaurant, you can create  a restaurant form to do that. You can describe any business logic inside a form. For example, if you want to ask for a particular neighbourhood if a user mentions a large city like Los Angeles, you can write that logic inside the form.

## Happy / Unhappy Paths

  If your assistant asks a user for some information and the user provides it, we call that a happy path. Unhappy paths are all the possible edge cases of a bot. For example, the user refusing to give some input, changing the topic of conversation, or correcting something they said earlier.

## Intent

  Something that a user is trying to convey or accomplish (e,g., greeting, specifying a location).

## [Interactive Learning](./writing-stories.mdx#interactive-learning)

  A mode of training the bot where the user provides feedback to the bot while talking to it.

  This is a powerful way to write complicated stories by enabling users to explore what a bot can do and easily fix any mistakes it makes.

## Minimum viable assistant

  A basic assistant that can handle the most important happy path stories.

## NLG

  Natural Language Generation (NLG) is the process of generating natural language messages to send to a user.

  Rasa uses a simple template-based approach for NLG. Data-driven approaches (such as neural NLG) can be implemented by creating a custom NLG component.

## Rasa NLU

  Natural Language Understanding (NLU) deals with parsing and understanding human language into a structured format.

  Rasa NLU is the part of Rasa that performs intent classification and entity extraction.

## [Pipeline](./tuning-your-model.mdx)

  A Rasa bot's NLU system is defined by a pipeline, which is a list of NLU components (see “Rasa NLU Component”) in a particular order. A user input is processed by each component one by one before finally giving out the structured output.

## [Policy](./policies.mdx)

  Policies make decisions on how conversation flow should proceed. At every turn, the policy which predicts the next action with the highest confidence will be used.  A Core model can have multiple policies included, and the policy whose prediction has the highest confidence decides the next action to be taken.

## Rasa Core

  The dialogue engine that decides on what to do next in a conversation based on the context.

## [Rasa NLU Component]

  An element in the Rasa NLU pipeline (see “Pipeline”).

  Incoming messages are processed by a sequence of components called a pipeline. A component can perform tasks ranging from entity extraction to intent classification to pre-processing.

<<<<<<< HEAD
## [Slot](./domain.mdx#slots)
=======
## [Rules](./core/rules.mdx)

  Special training data to specify rule-like behavior of the assistant, such as
  answering FAQs, filling [Forms](./core/forms.mdx), or handling
  [Fallbacks](./core/fallback-actions.mdx).

## [Slot](./core/slots.mdx)
>>>>>>> d6002616

  A key-value store that Rasa uses to track information over the course of a conversation.

## [Story](./stories.mdx)

  A conversation between a user and a bot annotated with the intent / entities of the users' messages as well as the sequence of actions to be performed by the bot

## [Template / Response / Utterance](./responses.mdx)

  A message template that is used to respond to a user. This can include text, buttons, images, and other attachments.

## User Goal

  A goal that a user wants to achieve.

  For example, a user may have the goal of booking a table at a restaurant. Another user may just want to make small talk.  Sometimes, the user expresses their goal with a single message, e.g. “I want to book a table at a restaurant”. Other times the assistant may have to ask a few questions to understand how to help the user.  Note: Many other places refer to the user goal as the “intent”, but in Rasa terminology, an intent is associated with every user message.

## Word embedding / Word vector

  A vector of floating point numbers which represent the meaning of a word. Words which have similar meanings should have vectors which point in almost the same direction.  Word embeddings are often used as an input to machine learning algorithms.<|MERGE_RESOLUTION|>--- conflicted
+++ resolved
@@ -95,17 +95,13 @@
 
   Incoming messages are processed by a sequence of components called a pipeline. A component can perform tasks ranging from entity extraction to intent classification to pre-processing.
 
-<<<<<<< HEAD
-## [Slot](./domain.mdx#slots)
-=======
 ## [Rules](./core/rules.mdx)
 
   Special training data to specify rule-like behavior of the assistant, such as
   answering FAQs, filling [Forms](./core/forms.mdx), or handling
   [Fallbacks](./core/fallback-actions.mdx).
 
-## [Slot](./core/slots.mdx)
->>>>>>> d6002616
+## [Slot](./slots.mdx)
 
   A key-value store that Rasa uses to track information over the course of a conversation.
 
